--- conflicted
+++ resolved
@@ -54,14 +54,6 @@
 	target_link_libraries(mosquitto_dynamic_security ${CJSON_LIBRARIES} ${OPENSSL_LIBRARIES})
 	if(WIN32)
 		target_link_libraries(mosquitto_dynamic_security mosquitto)
-<<<<<<< HEAD
-	endif()
-
-	install(TARGETS mosquitto_dynamic_security
-		RUNTIME DESTINATION "${CMAKE_INSTALL_BINDIR}"
-		LIBRARY DESTINATION "${CMAKE_INSTALL_LIBDIR}"
-	)
-=======
 		install(TARGETS mosquitto_dynamic_security
 			DESTINATION "${CMAKE_INSTALL_BINDIR}")
 	else()
@@ -70,5 +62,4 @@
 			LIBRARY DESTINATION "${CMAKE_INSTALL_LIBDIR}")
 	endif()
 
->>>>>>> 3cbe805e
 endif()