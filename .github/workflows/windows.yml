name: Windows build

on:
  workflow_dispatch:
  push:
    branches: [ "master", "fixes", "develop" ]
    tags: [ "v[0-9]+.*" ]
  pull_request:
    branches: [ "master", "fixes", "develop" ]

env:
  # Customize the CMake build type here (Release, Debug, RelWithDebInfo, etc.)
  BUILD_TYPE: Release

jobs:
  mosquitto:
    runs-on: windows-2022

    steps:
      - uses: actions/checkout@v4


<<<<<<< HEAD
      - name: Download cJSON
        uses: actions/download-artifact@v4.1.7
=======
      - name: vcpkg build
        uses: johnwason/vcpkg-action@v6
        id: vcpkg
>>>>>>> 41723556
        with:
          manifest-dir: ${{ github.workspace }}
          triplet: x64-windows-release
          token: ${{ github.token }}
          github-binarycache: true

      - name: Configure CMake
        run: cmake -B ${{github.workspace}}/build64 -DCMAKE_BUILD_TYPE=${{env.BUILD_TYPE}} -DWITH_LIBWEBSOCKETS=ON -DWITH_TESTS=OFF -DCMAKE_GENERATOR_PLATFORM=x64 -DCMAKE_TOOLCHAIN_FILE=${{ github.workspace }}/vcpkg/scripts/buildsystems/vcpkg.cmake -DVCPKG_TARGET_TRIPLET=x64-windows-release -DVCPKG_MANIFEST_MODE=ON
      - name: Build
        run: cmake --build ${{github.workspace}}/build64 --config ${{env.BUILD_TYPE}}

      - uses: suisei-cn/actions-download-file@v1.6.0
        id: vcredist
        name: Download VC redistributable
        with:
          url: https://aka.ms/vs/17/release/vc_redist.x64.exe
          target: ${{github.workspace}}/installer/

      - name: Installer
        uses: joncloud/makensis-action@v4
        with:
          script-file: ${{github.workspace}}/installer/mosquitto64.nsi

      - name: Upload installer to artifacts
        uses: actions/upload-artifact@v4
        with:
          name: installer
          path: ${{ github.workspace }}/installer/mosquitto*.exe<|MERGE_RESOLUTION|>--- conflicted
+++ resolved
@@ -20,14 +20,9 @@
       - uses: actions/checkout@v4
 
 
-<<<<<<< HEAD
-      - name: Download cJSON
-        uses: actions/download-artifact@v4.1.7
-=======
       - name: vcpkg build
         uses: johnwason/vcpkg-action@v6
         id: vcpkg
->>>>>>> 41723556
         with:
           manifest-dir: ${{ github.workspace }}
           triplet: x64-windows-release
