# Config file for mosquitto
#
# See mosquitto.conf(5) for more information.
#
# Default values are shown, uncomment to change.
#
# Use the # character to indicate a comment, but only if it is the
# very first character on the line.

# =================================================================
# General configuration
# =================================================================

# Use per listener security settings.
#
# It is recommended this option be set before any other options.
#
# If this option is set to true, then all authentication and access control
# options are controlled on a per listener basis. The following options are
# affected:
#
<<<<<<< HEAD
# password_file acl_file psk_file plugin plugin_opt_* allow_anonymous
# auto_id_prefix allow_zero_length_clientid
=======
# acl_file
# allow_anonymous
# allow_zero_length_clientid
# auto_id_prefix
# password_file
# plugin
# plugin_opt_*
# psk_file
>>>>>>> 9afeeb1a
#
# Note that if set to true, then a durable client (i.e. with clean session set
# to false) that has disconnected will use the ACL settings defined for the
# listener that it was most recently connected to.
#
# The default behaviour is for this to be set to false, which maintains the
# setting behaviour from previous versions of mosquitto.
#per_listener_settings false


# This option controls whether a client is allowed to connect with a zero
# length client id or not. This option only affects clients using MQTT v3.1.1
# and later. If set to false, clients connecting with a zero length client id
# are disconnected. If set to true, clients will be allocated a client id by
# the broker. This means it is only useful for clients with clean session set
# to true.
#allow_zero_length_clientid true

# If allow_zero_length_clientid is true, this option allows you to set a prefix
# to automatically generated client ids to aid visibility in logs.
# Defaults to 'auto-'
#auto_id_prefix auto-

# This option affects the scenario when a client subscribes to a topic that has
# retained messages. It is possible that the client that published the retained
# message to the topic had access at the time they published, but that access
# has been subsequently removed. If check_retain_source is set to true, the
# default, the source of a retained message will be checked for access rights
# before it is republished. When set to false, no check will be made and the
# retained message will always be published. This affects all listeners.
#check_retain_source true

# QoS 1 and 2 messages will be allowed inflight per client until this limit
# is exceeded.  Defaults to 0. (No maximum)
# See also max_inflight_messages
#max_inflight_bytes 0

# The maximum number of QoS 1 and 2 messages currently inflight per
# client.
# This includes messages that are partway through handshakes and
# those that are being retried. Defaults to 20. Set to 0 for no
# maximum. Setting to 1 will guarantee in-order delivery of QoS 1
# and 2 messages.
#max_inflight_messages 20

# For MQTT v5 clients, it is possible to have the server send a "server
# keepalive" value that will override the keepalive value set by the client.
# This is intended to be used as a mechanism to say that the server will
# disconnect the client earlier than it anticipated, and that the client should
# use the new keepalive value. The max_keepalive option allows you to specify
# that clients may only connect with keepalive less than or equal to this
# value, otherwise they will be sent a server keepalive telling them to use
# max_keepalive. This only applies to MQTT v5 clients. The maximum value
# allowable is 65535. Do not set below 10.
#
# For MQTT v3.1.1 and v3.1 clients, there is no mechanism to tell the client
# what keepalive value they should use. If an MQTT v3.1.1 or v3.1 client
# specifies a keepalive time greater than max_keepalive they will be sent a
# CONNACK message with the "identifier rejected" reason code, and disconnected.
#
#max_keepalive 65535

# For MQTT v5 clients, it is possible to have the server send a "maximum packet
# size" value that will instruct the client it will not accept MQTT packets
# with size greater than max_packet_size bytes. This applies to the full MQTT
# packet, not just the payload. Setting this option to a positive value will
# set the maximum packet size to that number of bytes. If a client sends a
# packet which is larger than this value, it will be disconnected. This applies
# to all clients regardless of the protocol version they are using, but v3.1.1
# and earlier clients will of course not have received the maximum packet size
# information. Defaults to no limit. Setting below 20 bytes is forbidden
# because it is likely to interfere with ordinary client operation, even with
# very small payloads.
#max_packet_size 0

# QoS 1 and 2 messages above those currently in-flight will be queued per
# client until this limit is exceeded.  Defaults to 0. (No maximum)
# See also max_queued_messages.
# If both max_queued_messages and max_queued_bytes are specified, packets will
# be queued until the first limit is reached.
#max_queued_bytes 0

# Set the maximum QoS supported. Clients publishing at a QoS higher than
# specified here will be disconnected.
#max_qos 2

# The maximum number of QoS 1 and 2 messages to hold in a queue per client
# above those that are currently in-flight.  Defaults to 1000. Set
# to 0 for no maximum (not recommended).
# See also queue_qos0_messages.
# See also max_queued_bytes.
#max_queued_messages 1000
#
# This option sets the maximum number of heap memory bytes that the broker will
# allocate, and hence sets a hard limit on memory use by the broker.  Memory
# requests that exceed this value will be denied. The effect will vary
# depending on what has been denied. If an incoming message is being processed,
# then the message will be dropped and the publishing client will be
# disconnected. If an outgoing message is being sent, then the individual
# message will be dropped and the receiving client will be disconnected.
# Defaults to no limit.
#memory_limit 0

# This option sets the maximum publish payload size that the broker will allow.
# Received messages that exceed this size will not be accepted by the broker.
# The default value is 0, which means that all valid MQTT messages are
# accepted. MQTT imposes a maximum payload size of 268435455 bytes.
#message_size_limit 0

# This option allows persistent clients (those with clean session set to false)
# to be removed if they do not reconnect within a certain time frame.
#
# This is a non-standard option in MQTT V3.1 but allowed in MQTT v3.1.1.
#
# Badly designed clients may set clean session to false whilst using a randomly
# generated client id. This leads to persistent clients that will never
# reconnect. This option allows these clients to be removed.
#
# The expiration period should be an integer followed by one of h d w m y for
# hour, day, week, month and year respectively. For example
#
# persistent_client_expiration 2m
# persistent_client_expiration 14d
# persistent_client_expiration 1y
#
# The default if not set is to never expire persistent clients.
#persistent_client_expiration

# Write process id to a file. Default is a blank string which means
# a pid file shouldn't be written.
# This should be set to /var/run/mosquitto/mosquitto.pid if mosquitto is
# being run automatically on boot with an init script and
# start-stop-daemon or similar.
#pid_file

# Set to true to queue messages with QoS 0 when a persistent client is
# disconnected. These messages are included in the limit imposed by
# max_queued_messages and max_queued_bytes
# Defaults to false.
# This is a non-standard option for the MQTT v3.1 spec but is allowed in
# v3.1.1.
#queue_qos0_messages false

# Set to false to disable retained message support. If a client publishes a
# message with the retain bit set, it will be disconnected if this is set to
# false.
#retain_available true

# Disable Nagle's algorithm on client sockets. This has the effect of reducing
# latency of individual messages at the potential cost of increasing the number
# of packets being sent.
#set_tcp_nodelay false

# Time in seconds between updates of the $SYS tree.
# Set to 0 to disable the publishing of the $SYS tree.
#sys_interval 10

# The MQTT specification requires that the QoS of a message delivered to a
# subscriber is never upgraded to match the QoS of the subscription. Enabling
# this option changes this behaviour. If upgrade_outgoing_qos is set true,
# messages sent to a subscriber will always match the QoS of its subscription.
# This is a non-standard option explicitly disallowed by the spec.
#upgrade_outgoing_qos false

# When run as root, drop privileges to this user and its primary
# group.
# Set to root to stay as root, but this is not recommended.
# If set to "mosquitto", or left unset, and the "mosquitto" user does not exist
# then it will drop privileges to the "nobody" user instead.
# If run as a non-root user, this setting has no effect.
# Note that on Windows this has no effect and so mosquitto should be started by
# the user you wish it to run as.
#user mosquitto

# =================================================================
# Listeners
# =================================================================

# Listen on a port/ip address combination. By using this variable
# multiple times, mosquitto can listen on more than one port. If
# this variable is used and neither bind_address nor port given,
# then the default listener will not be started.
# The port number to listen on must be given. Optionally, an ip
# address or host name may be supplied as a second argument. In
# this case, mosquitto will attempt to bind the listener to that
# address and so restrict access to the associated network and
# interface. By default, mosquitto will listen on all interfaces.
# Note that for a websockets listener it is not possible to bind to a host
# name.
#
# On systems that support Unix Domain Sockets, it is also possible
# to create a # Unix socket rather than opening a TCP socket. In
# this case, the port number should be set to 0 and a unix socket
# path must be provided, e.g.
# listener 0 /tmp/mosquitto.sock
#
# listener port-number [ip address/host name/unix socket path]
#listener

# By default, a listener will attempt to listen on all supported IP protocol
# versions. If you do not have an IPv4 or IPv6 interface you may wish to
# disable support for either of those protocol versions. In particular, note
# that due to the limitations of the websockets library, it will only ever
# attempt to open IPv6 sockets if IPv6 support is compiled in, and so will fail
# if IPv6 is not available.
#
# Set to `ipv4` to force the listener to only use IPv4, or set to `ipv6` to
# force the listener to only use IPv6. If you want support for both IPv4 and
# IPv6, then do not use the socket_domain option.
#
#socket_domain

# Bind the listener to a specific interface. This is similar to
# the [ip address/host name] part of the listener definition, but is useful
# when an interface has multiple addresses or the address may change. If used
# with the [ip address/host name] part of the listener definition, then the
# bind_interface option will take priority.
# Not available on Windows.
#
# Example: bind_interface eth0
#bind_interface

# When a listener is using the websockets protocol, it is possible to serve
# http data as well. Set http_dir to a directory which contains the files you
# wish to serve. If this option is not specified, then no normal http
# connections will be possible.
#http_dir

# The maximum number of client connections to allow. This is
# a per listener setting.
# Default is -1, which means unlimited connections.
# Note that other process limits mean that unlimited connections
# are not really possible. Typically the default maximum number of
# connections possible is around 1024.
#max_connections -1

# The listener can be restricted to operating within a topic hierarchy using
# the mount_point option. This is achieved be prefixing the mount_point string
# to all topics for any clients connected to this listener. This prefixing only
# happens internally to the broker; the client will not see the prefix.
#mount_point

# Choose the protocol to use when listening.
# This can be either mqtt or websockets.
# Certificate based TLS may be used with websockets, except that only the
# cafile, certfile, keyfile, ciphers, and ciphers_tls13 options are supported.
#protocol mqtt

# Set use_username_as_clientid to true to replace the clientid that a client
# connected with with its username. This allows authentication to be tied to
# the clientid, which means that it is possible to prevent one client
# disconnecting another by using the same clientid.
# If a client connects with no username it will be disconnected as not
# authorised when this option is set to true.
# Do not use in conjunction with clientid_prefixes.
# See also use_identity_as_username.
#use_username_as_clientid

# Change the websockets headers size. This is a global option, it is not
# possible to set per listener. This option sets the size of the buffer used in
# the libwebsockets library when reading HTTP headers. If you are passing large
# header data such as cookies then you may need to increase this value. If left
# unset, or set to 0, then the default of 1024 bytes will be used.
#websockets_headers_size

# Enforce origin checking for websockets connections. This should be set to the
# string of the host that you wish to allow connections from, as set as the
# Origin header in the http request.
# For example: https://example.com:8080
# If left unset will allow connections from any origin.
# May be set multiple times.
#websockets_origin

# -----------------------------------------------------------------
# Certificate based SSL/TLS support
# -----------------------------------------------------------------
# The following options can be used to enable certificate based SSL/TLS support
# for this listener. Note that the recommended port for MQTT over TLS is 8883,
# but this must be set manually.
#
# See also the mosquitto-tls man page and the "Pre-shared-key based SSL/TLS
# support" section. Only one of certificate or PSK encryption support can be
# enabled for any listener.

# Both of certfile and keyfile must be defined to enable certificate based
# TLS encryption.

# Path to the PEM encoded server certificate.
#certfile

# Path to the PEM encoded keyfile.
#keyfile

# Configure the minimum version of the TLS protocol to be used for this listener.
# Possible values are tlsv1.3, tlsv1.2 and tlsv1.1.
#tls_version tlsv1.2

# If you wish to control which encryption ciphers are used, use the ciphers
# option. The list of available ciphers can be optained using the "openssl
# ciphers" command and should be provided in the same format as the output of
# that command. This applies to TLS 1.2 and earlier versions only. Use
# ciphers_tls1.3 for TLS v1.3.
#ciphers

# Choose which TLS v1.3 ciphersuites are used for this listener.
# Defaults to "TLS_AES_256_GCM_SHA384:TLS_CHACHA20_POLY1305_SHA256:TLS_AES_128_GCM_SHA256"
#ciphers_tls1.3

# If you have require_certificate set to true, you can create a certificate
# revocation list file to revoke access to particular client certificates. If
# you have done this, use crlfile to point to the PEM encoded revocation file.
#crlfile

# To allow the use of ephemeral DH key exchange, which provides forward
# security, the listener must load DH parameters. This can be specified with
# the dhparamfile option. The dhparamfile can be generated with the command
# e.g. "openssl dhparam -out dhparam.pem 2048"
#dhparamfile

# By default an TLS enabled listener will operate in a similar fashion to a
# https enabled web server, in that the server has a certificate signed by a CA
# and the client will verify that it is a trusted certificate. The overall aim
# is encryption of the network traffic. By setting require_certificate to true,
# the client must provide a valid certificate in order for the network
# connection to proceed. This allows access to the broker to be controlled
# outside of the mechanisms provided by MQTT.
#require_certificate false

# cafile and capath define methods of accessing the PEM encoded
# Certificate Authority certificates that will be considered trusted when
# checking incoming client certificates.
# cafile defines the path to a file containing the CA certificates.
# capath defines a directory that will be searched for files
# containing the CA certificates. For capath to work correctly, the
# certificate files must have ".crt" as the file ending and you must run
# "openssl rehash <path to capath>" each time you add/remove a certificate.
#cafile
#capath


# If require_certificate is true, you may set use_identity_as_username to true
# to use the CN value from the client certificate as a username. If this is
# true, the password_file option will not be used for this listener.
#use_identity_as_username false

# -----------------------------------------------------------------
# Pre-shared-key based SSL/TLS support
# -----------------------------------------------------------------
# The following options can be used to enable PSK based SSL/TLS support for
# this listener. Note that the recommended port for MQTT over TLS is 8883, but
# this must be set manually.
#
# See also the mosquitto-tls man page and the "Certificate based SSL/TLS
# support" section. Only one of certificate or PSK encryption support can be
# enabled for any listener.

# The psk_hint option enables pre-shared-key support for this listener and also
# acts as an identifier for this listener. The hint is sent to clients and may
# be used locally to aid authentication. The hint is a free form string that
# doesn't have much meaning in itself, so feel free to be creative.
# If this option is provided, see psk_file to define the pre-shared keys to be
# used or create a security plugin to handle them.
#psk_hint

# When using PSK, the encryption ciphers used will be chosen from the list of
# available PSK ciphers. If you want to control which ciphers are available,
# use the "ciphers" option.  The list of available ciphers can be optained
# using the "openssl ciphers" command and should be provided in the same format
# as the output of that command.
#ciphers

# Set use_identity_as_username to have the psk identity sent by the client used
# as its username. Authentication will be carried out using the PSK rather than
# the MQTT username/password and so password_file will not be used for this
# listener.
#use_identity_as_username false


# =================================================================
# Persistence
# =================================================================

# If persistence is enabled, save the in-memory database to disk
# every autosave_interval seconds. If set to 0, the persistence
# database will only be written when mosquitto exits. See also
# autosave_on_changes.
# Note that writing of the persistence database can be forced by
# sending mosquitto a SIGUSR1 signal.
#autosave_interval 1800

# If true, mosquitto will count the number of subscription changes, retained
# messages received and queued messages and if the total exceeds
# autosave_interval then the in-memory database will be saved to disk.
# If false, mosquitto will save the in-memory database to disk by treating
# autosave_interval as a time in seconds.
#autosave_on_changes false

# Save persistent message data to disk (true/false).
# This saves information about all messages, including
# subscriptions, currently in-flight messages and retained
# messages.
# retained_persistence is a synonym for this option.
#persistence false

# The filename to use for the persistent database, not including
# the path.
#persistence_file mosquitto.db

# Location for persistent database.
# Default is an empty string (current directory).
# Set to e.g. /var/lib/mosquitto if running as a proper service on Linux or
# similar.
#persistence_location


# =================================================================
# Logging
# =================================================================

# Places to log to. Use multiple log_dest lines for multiple
# logging destinations.
# Possible destinations are: stdout stderr syslog topic file dlt
#
# stdout and stderr log to the console on the named output.
#
# syslog uses the userspace syslog facility which usually ends up
# in /var/log/messages or similar.
#
# topic logs to the broker topic '$SYS/broker/log/<severity>',
# where severity is one of D, E, W, N, I, M which are debug, error,
# warning, notice, information and message. Message type severity is used by
# the subscribe/unsubscribe log_types and publishes log messages to
# $SYS/broker/log/M/susbcribe or $SYS/broker/log/M/unsubscribe.
#
# The file destination requires an additional parameter which is the file to be
# logged to, e.g. "log_dest file /var/log/mosquitto.log". The file will be
# closed and reopened when the broker receives a HUP signal. Only a single file
# destination may be configured.
#
# The dlt destination is for the automotive `Diagnostic Log and Trace` tool.
# This requires that Mosquitto has been compiled with DLT support.
#
# Note that if the broker is running as a Windows service it will default to
# "log_dest none" and neither stdout nor stderr logging is available.
# Use "log_dest none" if you wish to disable logging.
#log_dest stderr

# Types of messages to log. Use multiple log_type lines for logging
# multiple types of messages.
# Possible types are: debug, error, warning, notice, information,
# none, subscribe, unsubscribe, websockets, all.
# Note that debug type messages are for decoding the incoming/outgoing
# network packets. They are not logged in "topics".
#log_type error
#log_type warning
#log_type notice
#log_type information


# If set to true, client connection and disconnection messages will be included
# in the log.
#connection_messages true

# If using syslog logging (not on Windows), messages will be logged to the
# "daemon" facility by default. Use the log_facility option to choose which of
# local0 to local7 to log to instead. The option value should be an integer
# value, e.g. "log_facility 5" to use local5.
#log_facility

# If set to true, add a timestamp value to each log message.
#log_timestamp true

# Set the format of the log timestamp. If left unset, this is the number of
# seconds since the Unix epoch.
# This is a free text string which will be passed to the strftime function. To
# get an ISO 8601 datetime, for example:
# log_timestamp_format %Y-%m-%dT%H:%M:%S
#log_timestamp_format

# Change the websockets logging level. This is a global option, it is not
# possible to set per listener. This is an integer that is interpreted by
# libwebsockets as a bit mask for its lws_log_levels enum. See the
# libwebsockets documentation for more details. "log_type websockets" must also
# be enabled.
#websockets_log_level 0


# =================================================================
# Security
# =================================================================

# If set, only clients that have a matching prefix on their
# clientid will be allowed to connect to the broker. By default,
# all clients may connect.
# For example, setting "secure-" here would mean a client "secure-
# client" could connect but another with clientid "mqtt" couldn't.
#clientid_prefixes

# Boolean value that determines whether clients that connect
# without providing a username are allowed to connect. If set to
# false then a password file should be created (see the
# password_file option) to control authenticated client access.
#
# Defaults to false, unless there are no listeners defined in the configuration
# file, in which case it is set to true, but connections are only allowed from
# the local machine.
#allow_anonymous false

# -----------------------------------------------------------------
# Default authentication and topic access control
# -----------------------------------------------------------------

# Control access to the broker using a password file. This file can be
# generated using the mosquitto_passwd utility. If TLS support is not compiled
# into mosquitto (it is recommended that TLS support should be included) then
# plain text passwords are used, in which case the file should be a text file
# with lines in the format:
# username:password
# The password (and colon) may be omitted if desired, although this
# offers very little in the way of security.
#
# See the TLS client require_certificate and use_identity_as_username options
# for alternative authentication options. If a plugin is used as well as
<<<<<<< HEAD
# password_file, the plugin check will be made after the password_file check.
=======
# password_file, the plugin check will be made first.
>>>>>>> 9afeeb1a
#password_file

# Access may also be controlled using a pre-shared-key file. This requires
# TLS-PSK support and a listener configured to use it. The file should be text
# lines in the format:
# identity:key
# The key should be in hexadecimal format without a leading "0x".
<<<<<<< HEAD
# If an plugin is used as well, the plugin check will be made second.
=======
# If an plugin is used as well, the plugin check will be made first.
>>>>>>> 9afeeb1a
#psk_file

# Control access to topics on the broker using an access control list
# file. If this parameter is defined then only the topics listed will
# have access.
# If the first character of a line of the ACL file is a # it is treated as a
# comment.
# Topic access is added with lines of the format:
#
# topic [read|write|readwrite|deny] <topic>
#
# The access type is controlled using "read", "write", "readwrite" or "deny".
# This parameter is optional (unless <topic> contains a space character) - if
# not given then the access is read/write.  <topic> can contain the + or #
# wildcards as in subscriptions.
#
# The "deny" option can used to explicity deny access to a topic that would
# otherwise be granted by a broader read/write/readwrite statement. Any "deny"
# topics are handled before topics that grant read/write access.
#
# The first set of topics are applied to anonymous clients, assuming
# allow_anonymous is true. User specific topic ACLs are added after a
# user line as follows:
#
# user <username>
#
# The username referred to here is the same as in password_file. It is
# not the clientid.
#
#
# If is also possible to define ACLs based on pattern substitution within the
# topic. The patterns available for substition are:
#
# %c to match the client id of the client
# %u to match the username of the client
#
# The substitution pattern must be the only text for that level of hierarchy.
#
# The form is the same as for the topic keyword, but using pattern as the
# keyword.
# Pattern ACLs apply to all users even if the "user" keyword has previously
# been given.
#
# If using bridges with usernames and ACLs, connection messages can be allowed
# with the following pattern:
# pattern write $SYS/broker/connection/%c/state
#
# pattern [read|write|readwrite] <topic>
#
# Example:
#
# pattern write sensor/%u/data
#
# If an plugin is used as well as acl_file, the plugin check will be
<<<<<<< HEAD
# made after the acl_file check.
=======
# made first.
>>>>>>> 9afeeb1a
#acl_file

# -----------------------------------------------------------------
# External authentication and topic access plugin options
# -----------------------------------------------------------------

# External authentication and access control can be supported with the
# plugin option. This is a path to a loadable plugin. See also the
# plugin_opt_* options described below.
#
# The plugin option can be specified multiple times to load multiple
# plugins. The plugins will be processed in the order that they are specified
# here. If the plugin option is specified alongside either of
<<<<<<< HEAD
# password_file or acl_file then the plugin checks will be made after the built
# in checks.
#
#plugin <path to plugin>
=======
# password_file or acl_file then the plugin checks will be made first.
#
# If the per_listener_settings option is false, the plugin will be apply to all
# listeners. If per_listener_settings is true, then the plugin will apply to
# the current listener being defined only.
#
# This option is also available as `auth_plugin`, but this use is deprecated
# and will be removed in the future.
#
#plugin
>>>>>>> 9afeeb1a

# If the plugin option above is used, define options to pass to the
# plugin here as described by the plugin instructions. All options named
# using the format plugin_opt_* will be passed to the plugin, for example:
<<<<<<< HEAD
=======
#
# This option is also available as `auth_opt_*`, but this use is deprecated
# and will be removed in the future.
>>>>>>> 9afeeb1a
#
# plugin_opt_db_host
# plugin_opt_db_port
# plugin_opt_db_username
# plugin_opt_db_password

# The `plugin` option is affected by the `per_listener_settings` option. If you
# want to set `per_listener_settings true` but still want to use a plugin work
# across all listeners, then use the `global_plugin` option. This option
# functions the same as the `plugin` option in all other ways.
#
# If you set `per_listener_settings true`, then define both a `global_plugin`
# and a `plugin` (which will be attached to a specific listener), then the
# global plugin will always be processed first.
#
# If you set `per_listener_settings false`, then `global_plugin` behaves
# identically to `plugin`.
#
#global_plugin <path to plugin>

# =================================================================
# Bridges
# =================================================================

# A bridge is a way of connecting multiple MQTT brokers together.
# Create a new bridge using the "connection" option as described below. Set
# options for the bridges using the remaining parameters. You must specify the
# address and at least one topic to subscribe to.
#
# Each connection must have a unique name.
#
# The address line may have multiple host address and ports specified. See
# below in the round_robin description for more details on bridge behaviour if
# multiple addresses are used. Note that if you use an IPv6 address, then you
# are required to specify a port.
#
# The direction that the topic will be shared can be chosen by
# specifying out, in or both, where the default value is out.
# The QoS level of the bridged communication can be specified with the next
# topic option. The default QoS level is 0, to change the QoS the topic
# direction must also be given.
#
# The local and remote prefix options allow a topic to be remapped when it is
# bridged to/from the remote broker. This provides the ability to place a topic
# tree in an appropriate location.
#
# For more details see the mosquitto.conf man page.
#
# Multiple topics can be specified per connection, but be careful
# not to create any loops.
#
# If you are using bridges with cleansession set to false (the default), then
# you may get unexpected behaviour from incoming topics if you change what
# topics you are subscribing to. This is because the remote broker keeps the
# subscription for the old topic. If you have this problem, connect your bridge
# with cleansession set to true, then reconnect with cleansession set to false
# as normal.
#connection <name>
#address <host>[:<port>] [<host>[:<port>]]
#topic <topic> [[[out | in | both] qos-level] local-prefix remote-prefix]

# If you need to have the bridge connect over a particular network interface,
# use bridge_bind_address to tell the bridge which local IP address the socket
# should bind to, e.g. `bridge_bind_address 192.168.1.10`
#bridge_bind_address

# If a bridge has topics that have "out" direction, the default behaviour is to
# send an unsubscribe request to the remote broker on that topic. This means
# that changing a topic direction from "in" to "out" will not keep receiving
# incoming messages. Sending these unsubscribe requests is not always
# desirable, setting bridge_attempt_unsubscribe to false will disable sending
# the unsubscribe request.
#bridge_attempt_unsubscribe true

# Set the version of the MQTT protocol to use with for this bridge. Can be one
# of mqttv50, mqttv311 or mqttv31. Defaults to mqttv311.
#bridge_protocol_version mqttv311

# Set the clean session variable for this bridge.
# When set to true, when the bridge disconnects for any reason, all
# messages and subscriptions will be cleaned up on the remote
# broker. Note that with cleansession set to true, there may be a
# significant amount of retained messages sent when the bridge
# reconnects after losing its connection.
# When set to false, the subscriptions and messages are kept on the
# remote broker, and delivered when the bridge reconnects.
#cleansession false

# Set the amount of time a bridge using the lazy start type must be idle before
# it will be stopped. Defaults to 60 seconds.
#idle_timeout 60

# Set the MQTT keepalive interval (PING) for this bridge connection, in
# seconds.
#keepalive_interval 60

# Set TCP keepalive parameters for this bridge connection.
# Disabled by default.
#bridge_tcp_keepalive <idle> <interval> <counter>

# Change the maximum amount of time (in milliseconds) that transmitted data
# may remain unacknowledged at TCP level.
# Popular Linux distributions seem to set this time to "up to 20 minutes with
# system defaults" (from Linux tcp man page). Reducing this value helps
# detecting dropped connections faster.
# When used together with TCP Keepalive, it might change it's behavior.
# More details at: https://blog.cloudflare.com/when-tcp-sockets-refuse-to-die/
# Only available on Linux.
#bridge_tcp_user_timeout <ms>

# Set the clientid to use on the local broker. If not defined, this defaults to
# 'local.<clientid>'. If you are bridging a broker to itself, it is important
# that local_clientid and clientid do not match.
#local_clientid

# If set to true, publish notification messages to the local and remote brokers
# giving information about the state of the bridge connection. Retained
# messages are published to the topic $SYS/broker/connection/<clientid>/state
# unless the notification_topic option is used.
# If the message is 1 then the connection is active, or 0 if the connection has
# failed.
# This uses the last will and testament feature.
#notifications true

# Choose the topic on which notification messages for this bridge are
# published. If not set, messages are published on the topic
# $SYS/broker/connection/<clientid>/state
#notification_topic

# Set the client id to use on the remote end of this bridge connection. If not
# defined, this defaults to 'name.hostname' where name is the connection name
# and hostname is the hostname of this computer.
# This replaces the old "clientid" option to avoid confusion. "clientid"
# remains valid for the time being.
#remote_clientid

# Set the password to use when connecting to a broker that requires
# authentication. This option is only used if remote_username is also set.
# This replaces the old "password" option to avoid confusion. "password"
# remains valid for the time being.
#remote_password

# Set the username to use when connecting to a broker that requires
# authentication.
# This replaces the old "username" option to avoid confusion. "username"
# remains valid for the time being.
#remote_username

# Set the amount of time a bridge using the automatic start type will wait
# until attempting to reconnect.
# This option can be configured to use a constant delay time in seconds, or to
# use a backoff mechanism based on "Decorrelated Jitter", which adds a degree
# of randomness to when the restart occurs.
#
# Set a constant timeout of 20 seconds:
# restart_timeout 20
#
# Set backoff with a base (start value) of 10 seconds and a cap (upper limit) of
# 60 seconds:
# restart_timeout 10 30
#
# Defaults to jitter with a base of 5 and cap of 30
#restart_timeout 5 30

# If the bridge has more than one address given in the address/addresses
# configuration, the round_robin option defines the behaviour of the bridge on
# a failure of the bridge connection. If round_robin is false, the default
# value, then the first address is treated as the main bridge connection. If
# the connection fails, the other secondary addresses will be attempted in
# turn. Whilst connected to a secondary bridge, the bridge will periodically
# attempt to reconnect to the main bridge until successful.
# If round_robin is true, then all addresses are treated as equals. If a
# connection fails, the next address will be tried and if successful will
# remain connected until it fails
#round_robin false

# Set the start type of the bridge. This controls how the bridge starts and
# can be one of three types: automatic, lazy and once. Note that RSMB provides
# a fourth start type "manual" which isn't currently supported by mosquitto.
#
# "automatic" is the default start type and means that the bridge connection
# will be started automatically when the broker starts and also restarted
# after a short delay (30 seconds) if the connection fails.
#
# Bridges using the "lazy" start type will be started automatically when the
# number of queued messages exceeds the number set with the "threshold"
# parameter. It will be stopped automatically after the time set by the
# "idle_timeout" parameter. Use this start type if you wish the connection to
# only be active when it is needed.
#
# A bridge using the "once" start type will be started automatically when the
# broker starts but will not be restarted if the connection fails.
#start_type automatic

# Set the number of messages that need to be queued for a bridge with lazy
# start type to be restarted. Defaults to 10 messages.
# Must be less than max_queued_messages.
#threshold 10

# If try_private is set to true, the bridge will attempt to indicate to the
# remote broker that it is a bridge not an ordinary client. If successful, this
# means that loop detection will be more effective and that retained messages
# will be propagated correctly. Not all brokers support this feature so it may
# be necessary to set try_private to false if your bridge does not connect
# properly.
#try_private true

# Some MQTT brokers do not allow retained messages. MQTT v5 gives a mechanism
# for brokers to tell clients that they do not support retained messages, but
# this is not possible for MQTT v3.1.1 or v3.1. If you need to bridge to a
# v3.1.1 or v3.1 broker that does not support retained messages, set the
# bridge_outgoing_retain option to false. This will remove the retain bit on
# all outgoing messages to that bridge, regardless of any other setting.
#bridge_outgoing_retain true

# If you wish to restrict the size of messages sent to a remote bridge, use the
# bridge_max_packet_size option. This sets the maximum number of bytes for
# the total message, including headers and payload.
# Note that MQTT v5 brokers may provide their own maximum-packet-size property.
# In this case, the smaller of the two limits will be used.
# Set to 0 for "unlimited".
#bridge_max_packet_size 0

# If the bridge is using MQTT v5, this option sets the maximum number of topic
# aliases that the bridge will allow the remote broker to configure. Defaults
# to 10, maximum of 65535. Set to 0 to disable incoming topic aliases
# completely.
#bridge_max_topic_alias 10

# If you change bridge options in the configuration file, those configuration
# changes are applied during a bridge reconnection. The bridge_reload_type
# option determines when that reconnection happens, and can be set to either
# lazy or immediate.
#
# lazy is the default, and means that any connected bridge will remain in its
# current state until a natural reconnection happens, at which point the new
# configuration is used.
#
# immediate forces a reconnection and so uses the new configuration straight
# away.
#bridge_reload_type lazy

# When publishing to MQTT v5 clients, Mosquitto can create topic aliases on a
# first come first serve basis, i.e. the topics that are published to a client
# first have aliases created. The max_topic_alias_broker option controls the
# number of aliases per client. It applies per listener.
#
# Note that this behaviour is not guaranteed to remain the same. It is possible
# that future versions introduce mechanisms for controlling which topics
# receive aliases.
#
# This option sets the maximum number topic aliases that Mosquitto will create
# for an MQTT v5 client, even if the client allows more.
#
# For example, if the client sets topic-alias-maximum to 100 and this option is
# set to 10, the broker will create at most 10 topic aliases.  Likewise, if the
# client sets topic-alias-maximum to 20 and this option is set to 100, then the
# broker will create at most 20 topic aliases.
# 
# Defaults to 10. Maximum of 65535. Set to 0 to disable broker to client topic
# aliases completely.
#max_topic_alias_broker 10

# The max_topic_alias option sets the maximum number topic aliases that an MQTT
# v5 client is allowed to create. This option applies per listener. Defaults to
# 10. Set to 0 to disallow topic aliases from clients. The maximum value
# possible is 65535.
#max_topic_alias 10


# -----------------------------------------------------------------
# Certificate based SSL/TLS support
# -----------------------------------------------------------------
# Either bridge_cafile or bridge_capath must be defined to enable TLS support
# for this bridge.
# bridge_cafile defines the path to a file containing the
# Certificate Authority certificates that have signed the remote broker
# certificate.
# bridge_capath defines a directory that will be searched for files containing
# the CA certificates. For bridge_capath to work correctly, the certificate
# files must have ".crt" as the file ending and you must run "openssl rehash
# <path to capath>" each time you add/remove a certificate.
#bridge_cafile
#bridge_capath


# If the remote broker has more than one protocol available on its port, e.g.
# MQTT and WebSockets, then use bridge_alpn to configure which protocol is
# requested. Note that WebSockets support for bridges is not yet available.
#bridge_alpn

# Require the use of Online Certificate Status Protocol (OCSP) for this bridge
#bridge_require_ocsp false

# When using certificate based encryption, bridge_insecure disables
# verification of the server hostname in the server certificate. This can be
# useful when testing initial server configurations, but makes it possible for
# a malicious third party to impersonate your server through DNS spoofing, for
# example. Use this option in testing only. If you need to resort to using this
# option in a production environment, your setup is at fault and there is no
# point using encryption.
#bridge_insecure false

# Path to the PEM encoded client certificate, if required by the remote broker.
#bridge_certfile

# Path to the PEM encoded client private key, if required by the remote broker.
#bridge_keyfile

# Configure the version of the TLS protocol to be used for this bridge.
# Possible values are tlsv1.3, tlsv1.2 and tlsv1.1. Defaults to tlsv1.2.
# The remote broker must support the same version of TLS for the connection to succeed.
#bridge_tls_version

# If you wish to control which encryption ciphers are used, use the ciphers
# option. The list of available ciphers can be optained using the "openssl
# ciphers" command and should be provided in the same format as the output of
# that command. This applies to TLS 1.2 and earlier versions only. Use
# bridge_ciphers_tls1.3 for TLS v1.3.
#bridge_ciphers

# Choose which TLS v1.3 ciphersuites are used for this bridge.
# Defaults to "TLS_AES_256_GCM_SHA384:TLS_CHACHA20_POLY1305_SHA256:TLS_AES_128_GCM_SHA256"
#bridge_ciphers_tls1.3

# -----------------------------------------------------------------
# PSK based SSL/TLS support
# -----------------------------------------------------------------
# Pre-shared-key encryption provides an alternative to certificate based
# encryption. A bridge can be configured to use PSK with the bridge_identity
# and bridge_psk options. These are the client PSK identity, and pre-shared-key
# in hexadecimal format with no "0x". Only one of certificate and PSK based
# encryption can be used on one
# bridge at once.
#bridge_identity
#bridge_psk


# =================================================================
# External config files
# =================================================================

# External configuration files may be included by using the
# include_dir option. This defines a directory that will be searched
# for config files. All files that end in '.conf' will be loaded as
# a configuration file. It is best to have this as the last option
# in the main file. This option will only be processed from the main
# configuration file. The directory specified must not contain the
# main configuration file.
# Files within include_dir will be loaded sorted in case-sensitive
# alphabetical order, with capital letters ordered first. If this option is
# given multiple times, all of the files from the first instance will be
# processed before the next instance. See the man page for examples.
#include_dir<|MERGE_RESOLUTION|>--- conflicted
+++ resolved
@@ -19,10 +19,6 @@
 # options are controlled on a per listener basis. The following options are
 # affected:
 #
-<<<<<<< HEAD
-# password_file acl_file psk_file plugin plugin_opt_* allow_anonymous
-# auto_id_prefix allow_zero_length_clientid
-=======
 # acl_file
 # allow_anonymous
 # allow_zero_length_clientid
@@ -31,7 +27,6 @@
 # plugin
 # plugin_opt_*
 # psk_file
->>>>>>> 9afeeb1a
 #
 # Note that if set to true, then a durable client (i.e. with clean session set
 # to false) that has disconnected will use the ACL settings defined for the
@@ -555,11 +550,7 @@
 #
 # See the TLS client require_certificate and use_identity_as_username options
 # for alternative authentication options. If a plugin is used as well as
-<<<<<<< HEAD
-# password_file, the plugin check will be made after the password_file check.
-=======
 # password_file, the plugin check will be made first.
->>>>>>> 9afeeb1a
 #password_file
 
 # Access may also be controlled using a pre-shared-key file. This requires
@@ -567,11 +558,7 @@
 # lines in the format:
 # identity:key
 # The key should be in hexadecimal format without a leading "0x".
-<<<<<<< HEAD
-# If an plugin is used as well, the plugin check will be made second.
-=======
 # If an plugin is used as well, the plugin check will be made first.
->>>>>>> 9afeeb1a
 #psk_file
 
 # Control access to topics on the broker using an access control list
@@ -626,11 +613,7 @@
 # pattern write sensor/%u/data
 #
 # If an plugin is used as well as acl_file, the plugin check will be
-<<<<<<< HEAD
-# made after the acl_file check.
-=======
 # made first.
->>>>>>> 9afeeb1a
 #acl_file
 
 # -----------------------------------------------------------------
@@ -644,12 +627,6 @@
 # The plugin option can be specified multiple times to load multiple
 # plugins. The plugins will be processed in the order that they are specified
 # here. If the plugin option is specified alongside either of
-<<<<<<< HEAD
-# password_file or acl_file then the plugin checks will be made after the built
-# in checks.
-#
-#plugin <path to plugin>
-=======
 # password_file or acl_file then the plugin checks will be made first.
 #
 # If the per_listener_settings option is false, the plugin will be apply to all
@@ -659,18 +636,14 @@
 # This option is also available as `auth_plugin`, but this use is deprecated
 # and will be removed in the future.
 #
-#plugin
->>>>>>> 9afeeb1a
+#plugin <path to plugin>
 
 # If the plugin option above is used, define options to pass to the
 # plugin here as described by the plugin instructions. All options named
 # using the format plugin_opt_* will be passed to the plugin, for example:
-<<<<<<< HEAD
-=======
 #
 # This option is also available as `auth_opt_*`, but this use is deprecated
 # and will be removed in the future.
->>>>>>> 9afeeb1a
 #
 # plugin_opt_db_host
 # plugin_opt_db_port
