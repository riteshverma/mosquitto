--- conflicted
+++ resolved
@@ -109,11 +109,7 @@
 
 # Also bump lib/mosquitto.h, CMakeLists.txt,
 # installer/mosquitto.nsi, installer/mosquitto64.nsi
-<<<<<<< HEAD
-VERSION=1.6.6
-=======
 VERSION=1.6.8
->>>>>>> 70cc79a6
 
 # Client library SO version. Bump if incompatible API/ABI changes are made.
 SOVERSION=1
