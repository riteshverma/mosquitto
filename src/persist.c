/*
Copyright (c) 2010-2018 Roger Light <roger@atchoo.org>

All rights reserved. This program and the accompanying materials
are made available under the terms of the Eclipse Public License v1.0
and Eclipse Distribution License v1.0 which accompany this distribution.
 
The Eclipse Public License is available at
   http://www.eclipse.org/legal/epl-v10.html
and the Eclipse Distribution License is available at
  http://www.eclipse.org/org/documents/edl-v10.php.
 
Contributors:
   Roger Light - initial implementation and documentation.
*/

#include "config.h"

#ifdef WITH_PERSISTENCE

#ifndef WIN32
#include <arpa/inet.h>
#endif
#include <assert.h>
#include <errno.h>
#include <fcntl.h>
#include <stdio.h>
#include <string.h>
#include <sys/stat.h>
#include <time.h>

#include "mosquitto_broker_internal.h"
#include "memory_mosq.h"
#include "persist.h"
#include "time_mosq.h"
#include "util_mosq.h"

static uint32_t db_version;


static int persist__restore_sub(struct mosquitto_db *db, const char *client_id, const char *sub, int qos);

static struct mosquitto *persist__find_or_add_context(struct mosquitto_db *db, const char *client_id, uint16_t last_mid)
{
	struct mosquitto *context;

	context = NULL;
	HASH_FIND(hh_id, db->contexts_by_id, client_id, strlen(client_id), context);
	if(!context){
		context = context__init(db, -1);
		if(!context) return NULL;
		context->id = mosquitto__strdup(client_id);
		if(!context->id){
			mosquitto__free(context);
			return NULL;
		}

		context->clean_start = false;

		HASH_ADD_KEYPTR(hh_id, db->contexts_by_id, context->id, strlen(context->id), context);
	}
	if(last_mid){
		context->last_mid = last_mid;
	}
	return context;
}

static int persist__client_messages_write(struct mosquitto_db *db, FILE *db_fptr, struct mosquitto *context, struct mosquitto_client_msg *queue)
{
	uint32_t length;
	dbid_t i64temp;
	uint16_t i16temp, slen;
	uint8_t i8temp;
	struct mosquitto_client_msg *cmsg;

	assert(db);
	assert(db_fptr);
	assert(context);

	cmsg = queue;
	while(cmsg){
		if(!strncmp(cmsg->store->topic, "$SYS", 4)
				&& cmsg->store->ref_count <= 1
				&& cmsg->store->dest_id_count == 0){

			/* This $SYS message won't have been persisted, so we can't persist
			 * this client message. */
			cmsg = cmsg->next;
			continue;
		}

		slen = strlen(context->id);

		length = htonl(sizeof(dbid_t) + sizeof(uint16_t) + sizeof(uint8_t) +
				sizeof(uint8_t) + sizeof(uint8_t) + sizeof(uint8_t) +
				sizeof(uint8_t) + 2+slen);

		i16temp = htons(DB_CHUNK_CLIENT_MSG);
		write_e(db_fptr, &i16temp, sizeof(uint16_t));
		write_e(db_fptr, &length, sizeof(uint32_t));

		i16temp = htons(slen);
		write_e(db_fptr, &i16temp, sizeof(uint16_t));
		write_e(db_fptr, context->id, slen);

		i64temp = cmsg->store->db_id;
		write_e(db_fptr, &i64temp, sizeof(dbid_t));

		i16temp = htons(cmsg->mid);
		write_e(db_fptr, &i16temp, sizeof(uint16_t));

		i8temp = (uint8_t )cmsg->qos;
		write_e(db_fptr, &i8temp, sizeof(uint8_t));

		i8temp = (uint8_t )cmsg->retain;
		write_e(db_fptr, &i8temp, sizeof(uint8_t));

		i8temp = (uint8_t )cmsg->direction;
		write_e(db_fptr, &i8temp, sizeof(uint8_t));

		i8temp = (uint8_t )cmsg->state;
		write_e(db_fptr, &i8temp, sizeof(uint8_t));

		i8temp = (uint8_t )cmsg->dup;
		write_e(db_fptr, &i8temp, sizeof(uint8_t));

		cmsg = cmsg->next;
	}

	return MOSQ_ERR_SUCCESS;
error:
	log__printf(NULL, MOSQ_LOG_ERR, "Error: %s.", strerror(errno));
	return 1;
}


static int persist__message_store_write(struct mosquitto_db *db, FILE *db_fptr)
{
	uint32_t length;
	dbid_t i64temp;
	uint32_t i32temp;
	uint16_t i16temp, slen, tlen;
	uint8_t i8temp;
	struct mosquitto_msg_store *stored;
	bool force_no_retain;

	assert(db);
	assert(db_fptr);

	stored = db->msg_store;
	while(stored){
		if(stored->topic && !strncmp(stored->topic, "$SYS", 4)){
			if(stored->ref_count <= 1 && stored->dest_id_count == 0){
				/* $SYS messages that are only retained shouldn't be persisted. */
				stored = stored->next;
				continue;
			}
			/* Don't save $SYS messages as retained otherwise they can give
			 * misleading information when reloaded. They should still be saved
			 * because a disconnected durable client may have them in their
			 * queue. */
			force_no_retain = true;
		}else{
			force_no_retain = false;
		}
		if(stored->topic){
			tlen = strlen(stored->topic);
		}else{
			tlen = 0;
		}
		length = htonl(sizeof(dbid_t) + 2+strlen(stored->source_id) +
				sizeof(uint16_t) + sizeof(uint16_t) +
				2+tlen + sizeof(uint32_t) +
				stored->payloadlen + sizeof(uint8_t) + sizeof(uint8_t));

		i16temp = htons(DB_CHUNK_MSG_STORE);
		write_e(db_fptr, &i16temp, sizeof(uint16_t));
		write_e(db_fptr, &length, sizeof(uint32_t));

		i64temp = stored->db_id;
		write_e(db_fptr, &i64temp, sizeof(dbid_t));

		slen = strlen(stored->source_id);
		i16temp = htons(slen);
		write_e(db_fptr, &i16temp, sizeof(uint16_t));
		if(slen){
			write_e(db_fptr, stored->source_id, slen);
		}

		i16temp = htons(stored->source_mid);
		write_e(db_fptr, &i16temp, sizeof(uint16_t));

		i16temp = htons(stored->mid);
		write_e(db_fptr, &i16temp, sizeof(uint16_t));

		i16temp = htons(tlen);
		write_e(db_fptr, &i16temp, sizeof(uint16_t));
		if(tlen){
			write_e(db_fptr, stored->topic, tlen);
		}

		i8temp = (uint8_t )stored->qos;
		write_e(db_fptr, &i8temp, sizeof(uint8_t));

		if(force_no_retain == false){
			i8temp = (uint8_t )stored->retain;
		}else{
			i8temp = 0;
		}
		write_e(db_fptr, &i8temp, sizeof(uint8_t));

		i32temp = htonl(stored->payloadlen);
		write_e(db_fptr, &i32temp, sizeof(uint32_t));
		if(stored->payloadlen){
			write_e(db_fptr, UHPA_ACCESS_PAYLOAD(stored), (unsigned int)stored->payloadlen);
		}
		stored = stored->next;
	}

	return MOSQ_ERR_SUCCESS;
error:
	log__printf(NULL, MOSQ_LOG_ERR, "Error: %s.", strerror(errno));
	return 1;
}

static int persist__client_write(struct mosquitto_db *db, FILE *db_fptr)
{
	struct mosquitto *context, *ctxt_tmp;
	uint16_t i16temp, slen;
	uint32_t length;
	time_t disconnect_t;

	assert(db);
	assert(db_fptr);

	HASH_ITER(hh_id, db->contexts_by_id, context, ctxt_tmp){
		if(context && context->clean_start == false){
			length = htonl(2+strlen(context->id) + sizeof(uint16_t) + sizeof(time_t));

			i16temp = htons(DB_CHUNK_CLIENT);
			write_e(db_fptr, &i16temp, sizeof(uint16_t));
			write_e(db_fptr, &length, sizeof(uint32_t));

			slen = strlen(context->id);
			i16temp = htons(slen);
			write_e(db_fptr, &i16temp, sizeof(uint16_t));
			write_e(db_fptr, context->id, slen);
			i16temp = htons(context->last_mid);
			write_e(db_fptr, &i16temp, sizeof(uint16_t));
			if(context->disconnect_t){
				disconnect_t = context->disconnect_t;
			}else{
				disconnect_t = time(NULL);
			}
			write_e(db_fptr, &disconnect_t, sizeof(time_t));

			if(persist__client_messages_write(db, db_fptr, context, context->inflight_msgs)) return 1;
			if(persist__client_messages_write(db, db_fptr, context, context->queued_msgs)) return 1;
		}
	}

	return MOSQ_ERR_SUCCESS;
error:
	log__printf(NULL, MOSQ_LOG_ERR, "Error: %s.", strerror(errno));
	return 1;
}

static int persist__subs_retain_write(struct mosquitto_db *db, FILE *db_fptr, struct mosquitto__subhier *node, const char *topic, int level)
{
	struct mosquitto__subhier *subhier, *subhier_tmp;
	struct mosquitto__subleaf *sub;
	char *thistopic;
	uint32_t length;
	uint16_t i16temp;
	uint8_t i8temp;
	dbid_t i64temp;
	size_t slen;

	slen = strlen(topic) + node->topic_len + 2;
	thistopic = mosquitto__malloc(sizeof(char)*slen);
	if(!thistopic) return MOSQ_ERR_NOMEM;
	if(level > 1 || strlen(topic)){
		snprintf(thistopic, slen, "%s/%s", topic, UHPA_ACCESS_TOPIC(node));
	}else{
		snprintf(thistopic, slen, "%s", UHPA_ACCESS_TOPIC(node));
	}

	sub = node->subs;
	while(sub){
<<<<<<< HEAD
		if(sub->context->clean_start == false){
=======
		if(sub->context->clean_session == false && sub->context->id){
>>>>>>> 84c5d90f
			length = htonl(2+strlen(sub->context->id) + 2+strlen(thistopic) + sizeof(uint8_t));

			i16temp = htons(DB_CHUNK_SUB);
			write_e(db_fptr, &i16temp, sizeof(uint16_t));
			write_e(db_fptr, &length, sizeof(uint32_t));

			slen = strlen(sub->context->id);
			i16temp = htons(slen);
			write_e(db_fptr, &i16temp, sizeof(uint16_t));
			write_e(db_fptr, sub->context->id, slen);

			slen = strlen(thistopic);
			i16temp = htons(slen);
			write_e(db_fptr, &i16temp, sizeof(uint16_t));
			write_e(db_fptr, thistopic, slen);

			i8temp = (uint8_t )sub->qos;
			write_e(db_fptr, &i8temp, sizeof(uint8_t));
		}
		sub = sub->next;
	}
	if(node->retained){
		if(strncmp(node->retained->topic, "$SYS", 4)){
			/* Don't save $SYS messages. */
			length = htonl(sizeof(dbid_t));

			i16temp = htons(DB_CHUNK_RETAIN);
			write_e(db_fptr, &i16temp, sizeof(uint16_t));
			write_e(db_fptr, &length, sizeof(uint32_t));

			i64temp = node->retained->db_id;
			write_e(db_fptr, &i64temp, sizeof(dbid_t));
		}
	}

	HASH_ITER(hh, node->children, subhier, subhier_tmp){
		persist__subs_retain_write(db, db_fptr, subhier, thistopic, level+1);
	}
	mosquitto__free(thistopic);
	return MOSQ_ERR_SUCCESS;
error:
	log__printf(NULL, MOSQ_LOG_ERR, "Error: %s.", strerror(errno));
	return 1;
}

static int persist__subs_retain_write_all(struct mosquitto_db *db, FILE *db_fptr)
{
	struct mosquitto__subhier *subhier, *subhier_tmp;

	HASH_ITER(hh, db->subs, subhier, subhier_tmp){
		if(subhier->children){
			persist__subs_retain_write(db, db_fptr, subhier->children, "", 0);
		}
	}
	
	return MOSQ_ERR_SUCCESS;
}

int persist__backup(struct mosquitto_db *db, bool shutdown)
{
	int rc = 0;
	FILE *db_fptr = NULL;
	uint32_t db_version_w = htonl(MOSQ_DB_VERSION);
	uint32_t crc = htonl(0);
	dbid_t i64temp;
	uint32_t i32temp;
	uint16_t i16temp;
	uint8_t i8temp;
	char *err;
	char *outfile = NULL;
	int len;

	if(!db || !db->config || !db->config->persistence_filepath) return MOSQ_ERR_INVAL;
	log__printf(NULL, MOSQ_LOG_INFO, "Saving in-memory database to %s.", db->config->persistence_filepath);

	len = strlen(db->config->persistence_filepath)+5;
	outfile = mosquitto__malloc(len+1);
	if(!outfile){
		log__printf(NULL, MOSQ_LOG_INFO, "Error saving in-memory database, out of memory.");
		return MOSQ_ERR_NOMEM;
	}
	snprintf(outfile, len, "%s.new", db->config->persistence_filepath);
	outfile[len] = '\0';

#ifndef WIN32
	/**
 	*
	* If a system lost power during the rename operation at the
	* end of this file the filesystem could potentially be left
	* with a directory that looks like this after powerup:
	*
	* 24094 -rw-r--r--    2 root     root          4099 May 30 16:27 mosquitto.db
	* 24094 -rw-r--r--    2 root     root          4099 May 30 16:27 mosquitto.db.new
	*
	* The 24094 shows that mosquitto.db.new is hard-linked to the
	* same file as mosquitto.db.  If fopen(outfile, "wb") is naively
	* called then mosquitto.db will be truncated and the database
	* potentially corrupted.
	*
	* Any existing mosquitto.db.new file must be removed prior to
	* opening to guarantee that it is not hard-linked to
	* mosquitto.db.
	*
	*/
	rc = unlink(outfile);
	if (rc != 0) {
		if (errno != ENOENT) {
			log__printf(NULL, MOSQ_LOG_INFO, "Error saving in-memory database, unable to remove %s.", outfile);
			goto error;
		}
	}
#endif

	db_fptr = mosquitto__fopen(outfile, "wb", true);
	if(db_fptr == NULL){
		log__printf(NULL, MOSQ_LOG_INFO, "Error saving in-memory database, unable to open %s for writing.", outfile);
		goto error;
	}

	/* Header */
	write_e(db_fptr, magic, 15);
	write_e(db_fptr, &crc, sizeof(uint32_t));
	write_e(db_fptr, &db_version_w, sizeof(uint32_t));

	/* DB config */
	i16temp = htons(DB_CHUNK_CFG);
	write_e(db_fptr, &i16temp, sizeof(uint16_t));
	/* chunk length */
	i32temp = htonl(sizeof(dbid_t) + sizeof(uint8_t) + sizeof(uint8_t));
	write_e(db_fptr, &i32temp, sizeof(uint32_t));
	/* db written at broker shutdown or not */
	i8temp = shutdown;
	write_e(db_fptr, &i8temp, sizeof(uint8_t));
	i8temp = sizeof(dbid_t);
	write_e(db_fptr, &i8temp, sizeof(uint8_t));
	/* last db mid */
	i64temp = db->last_db_id;
	write_e(db_fptr, &i64temp, sizeof(dbid_t));

	if(persist__message_store_write(db, db_fptr)){
		goto error;
	}

	persist__client_write(db, db_fptr);
	persist__subs_retain_write_all(db, db_fptr);

#ifndef WIN32
	/**
	*
	* Closing a file does not guarantee that the contents are
	* written to disk.  Need to flush to send data from app to OS
	* buffers, then fsync to deliver data from OS buffers to disk
	* (as well as disk hardware permits).
	* 
	* man close (http://linux.die.net/man/2/close, 2016-06-20):
	* 
	*   "successful close does not guarantee that the data has
	*   been successfully saved to disk, as the kernel defers
	*   writes.  It is not common for a filesystem to flush
	*   the  buffers  when  the stream is closed.  If you need
	*   to be sure that the data is physically stored, use
	*   fsync(2).  (It will depend on the disk hardware at this
	*   point."
	*
	* This guarantees that the new state file will not overwrite
	* the old state file before its contents are valid.
	*
	*/

	fflush(db_fptr);
	fsync(fileno(db_fptr));
#endif
	fclose(db_fptr);

#ifdef WIN32
	if(remove(db->config->persistence_filepath) != 0){
		if(errno != ENOENT){
			goto error;
		}
	}
#endif
	if(rename(outfile, db->config->persistence_filepath) != 0){
		goto error;
	}
	mosquitto__free(outfile);
	outfile = NULL;
	return rc;
error:
	mosquitto__free(outfile);
	err = strerror(errno);
	log__printf(NULL, MOSQ_LOG_ERR, "Error: %s.", err);
	if(db_fptr) fclose(db_fptr);
	return 1;
}

static int persist__client_msg_restore(struct mosquitto_db *db, const char *client_id, uint16_t mid, uint8_t qos, uint8_t retain, uint8_t direction, uint8_t state, uint8_t dup, uint64_t store_id)
{
	struct mosquitto_client_msg *cmsg;
	struct mosquitto_client_msg **msgs, **last_msg;
	struct mosquitto_msg_store_load *load;
	struct mosquitto *context;

	cmsg = mosquitto__malloc(sizeof(struct mosquitto_client_msg));
	if(!cmsg){
		log__printf(NULL, MOSQ_LOG_ERR, "Error: Out of memory.");
		return MOSQ_ERR_NOMEM;
	}

	cmsg->next = NULL;
	cmsg->store = NULL;
	cmsg->mid = mid;
	cmsg->qos = qos;
	cmsg->retain = retain;
	cmsg->timestamp = 0;
	cmsg->direction = direction;
	cmsg->state = state;
	cmsg->dup = dup;

	HASH_FIND(hh, db->msg_store_load, &store_id, sizeof(dbid_t), load);
	if(!load){
		mosquitto__free(cmsg);
		log__printf(NULL, MOSQ_LOG_ERR, "Error restoring persistent database, message store corrupt.");
		return 1;
	}
	cmsg->store = load->store;
	cmsg->store->ref_count++;

	context = persist__find_or_add_context(db, client_id, 0);
	if(!context){
		mosquitto__free(cmsg);
		log__printf(NULL, MOSQ_LOG_ERR, "Error restoring persistent database, message store corrupt.");
		return 1;
	}

	if (state == mosq_ms_queued){
		msgs = &(context->queued_msgs);
		last_msg = &(context->last_queued_msg);
	}else{
		msgs = &(context->inflight_msgs);
		last_msg = &(context->last_inflight_msg);
	}
	if(*msgs){
		(*last_msg)->next = cmsg;
	}else{
		*msgs = cmsg;
	}
	*last_msg = cmsg;

	return MOSQ_ERR_SUCCESS;
}

static int persist__client_chunk_restore(struct mosquitto_db *db, FILE *db_fptr)
{
	uint16_t i16temp, slen, last_mid;
	char *client_id = NULL;
	int rc = 0;
	struct mosquitto *context;
	time_t disconnect_t;

	read_e(db_fptr, &i16temp, sizeof(uint16_t));
	slen = ntohs(i16temp);
	if(!slen){
		log__printf(NULL, MOSQ_LOG_ERR, "Error: Corrupt persistent database.");
		fclose(db_fptr);
		return 1;
	}
	client_id = mosquitto__malloc(slen+1);
	if(!client_id){
		fclose(db_fptr);
		log__printf(NULL, MOSQ_LOG_ERR, "Error: Out of memory.");
		return MOSQ_ERR_NOMEM;
	}
	read_e(db_fptr, client_id, slen);
	client_id[slen] = '\0';

	read_e(db_fptr, &i16temp, sizeof(uint16_t));
	last_mid = ntohs(i16temp);

	if(db_version == 2){
		disconnect_t = time(NULL);
	}else{
		read_e(db_fptr, &disconnect_t, sizeof(time_t));
	}

	context = persist__find_or_add_context(db, client_id, last_mid);
	if(context){
		context->disconnect_t = disconnect_t;
	}else{
		rc = 1;
	}

	mosquitto__free(client_id);

	return rc;
error:
	log__printf(NULL, MOSQ_LOG_ERR, "Error: %s.", strerror(errno));
	fclose(db_fptr);
	mosquitto__free(client_id);
	return 1;
}

static int persist__client_msg_chunk_restore(struct mosquitto_db *db, FILE *db_fptr)
{
	dbid_t i64temp, store_id;
	uint16_t i16temp, slen, mid;
	uint8_t qos, retain, direction, state, dup;
	char *client_id = NULL;
	int rc;
	char *err;

	read_e(db_fptr, &i16temp, sizeof(uint16_t));
	slen = ntohs(i16temp);
	if(!slen){
		log__printf(NULL, MOSQ_LOG_ERR, "Error: Corrupt persistent database.");
		fclose(db_fptr);
		return 1;
	}
	client_id = mosquitto__malloc(slen+1);
	if(!client_id){
		fclose(db_fptr);
		log__printf(NULL, MOSQ_LOG_ERR, "Error: Out of memory.");
		return MOSQ_ERR_NOMEM;
	}
	read_e(db_fptr, client_id, slen);
	client_id[slen] = '\0';

	read_e(db_fptr, &i64temp, sizeof(dbid_t));
	store_id = i64temp;

	read_e(db_fptr, &i16temp, sizeof(uint16_t));
	mid = ntohs(i16temp);

	read_e(db_fptr, &qos, sizeof(uint8_t));
	read_e(db_fptr, &retain, sizeof(uint8_t));
	read_e(db_fptr, &direction, sizeof(uint8_t));
	read_e(db_fptr, &state, sizeof(uint8_t));
	read_e(db_fptr, &dup, sizeof(uint8_t));

	rc = persist__client_msg_restore(db, client_id, mid, qos, retain, direction, state, dup, store_id);
	mosquitto__free(client_id);

	return rc;
error:
	err = strerror(errno);
	log__printf(NULL, MOSQ_LOG_ERR, "Error: %s.", err);
	fclose(db_fptr);
	mosquitto__free(client_id);
	return 1;
}

static int persist__msg_store_chunk_restore(struct mosquitto_db *db, FILE *db_fptr)
{
	dbid_t i64temp, store_id;
	uint32_t i32temp, payloadlen = 0;
	uint16_t i16temp, slen, source_mid;
	uint8_t qos, retain;
	mosquitto__payload_uhpa payload;
	char *source_id = NULL;
	char *topic = NULL;
	int rc = 0;
	struct mosquitto_msg_store *stored = NULL;
	struct mosquitto_msg_store_load *load;
	char *err;

	payload.ptr = NULL;

	load = mosquitto__malloc(sizeof(struct mosquitto_msg_store_load));
	if(!load){
		fclose(db_fptr);
		log__printf(NULL, MOSQ_LOG_ERR, "Error: Out of memory.");
		return MOSQ_ERR_NOMEM;
	}

	read_e(db_fptr, &i64temp, sizeof(dbid_t));
	store_id = i64temp;

	read_e(db_fptr, &i16temp, sizeof(uint16_t));
	slen = ntohs(i16temp);
	if(slen){
		source_id = mosquitto__malloc(slen+1);
		if(!source_id){
			mosquitto__free(load);
			fclose(db_fptr);
			log__printf(NULL, MOSQ_LOG_ERR, "Error: Out of memory.");
			return MOSQ_ERR_NOMEM;
		}
		read_e(db_fptr, source_id, slen);
		source_id[slen] = '\0';
	}
	read_e(db_fptr, &i16temp, sizeof(uint16_t));
	source_mid = ntohs(i16temp);

	/* This is the mid - don't need it */
	read_e(db_fptr, &i16temp, sizeof(uint16_t));

	read_e(db_fptr, &i16temp, sizeof(uint16_t));
	slen = ntohs(i16temp);
	if(slen){
		topic = mosquitto__malloc(slen+1);
		if(!topic){
			mosquitto__free(load);
			fclose(db_fptr);
			mosquitto__free(source_id);
			log__printf(NULL, MOSQ_LOG_ERR, "Error: Out of memory.");
			return MOSQ_ERR_NOMEM;
		}
		read_e(db_fptr, topic, slen);
		topic[slen] = '\0';
	}else{
		topic = NULL;
	}
	read_e(db_fptr, &qos, sizeof(uint8_t));
	read_e(db_fptr, &retain, sizeof(uint8_t));
	
	read_e(db_fptr, &i32temp, sizeof(uint32_t));
	payloadlen = ntohl(i32temp);

	if(payloadlen){
		if(UHPA_ALLOC(payload, payloadlen) == 0){
			mosquitto__free(load);
			fclose(db_fptr);
			mosquitto__free(source_id);
			mosquitto__free(topic);
			log__printf(NULL, MOSQ_LOG_ERR, "Error: Out of memory.");
			return MOSQ_ERR_NOMEM;
		}
		read_e(db_fptr, UHPA_ACCESS(payload, payloadlen), payloadlen);
	}

	rc = db__message_store(db, source_id, source_mid, topic, qos, payloadlen, &payload, retain, &stored, 0, NULL, store_id);
	mosquitto__free(source_id);

	if(rc == MOSQ_ERR_SUCCESS){
		load->db_id = stored->db_id;
		load->store = stored;

		HASH_ADD(hh, db->msg_store_load, db_id, sizeof(dbid_t), load);
		return MOSQ_ERR_SUCCESS;
	}else{
		mosquitto__free(load);
		fclose(db_fptr);
		mosquitto__free(topic);
		UHPA_FREE(payload, payloadlen);
		return rc;
	}
error:
	err = strerror(errno);
	log__printf(NULL, MOSQ_LOG_ERR, "Error: %s.", err);
	fclose(db_fptr);
	mosquitto__free(source_id);
	mosquitto__free(topic);
	UHPA_FREE(payload, payloadlen);
	return 1;
}

static int persist__retain_chunk_restore(struct mosquitto_db *db, FILE *db_fptr)
{
	dbid_t i64temp, store_id;
	struct mosquitto_msg_store_load *load;
	char *err;

	if(fread(&i64temp, sizeof(dbid_t), 1, db_fptr) != 1){
		err = strerror(errno);
		log__printf(NULL, MOSQ_LOG_ERR, "Error: %s.", err);
		fclose(db_fptr);
		return 1;
	}
	store_id = i64temp;
	HASH_FIND(hh, db->msg_store_load, &store_id, sizeof(dbid_t), load);
	if(load){
		sub__messages_queue(db, NULL, load->store->topic, load->store->qos, load->store->retain, &load->store);
	}else{
		log__printf(NULL, MOSQ_LOG_ERR, "Error: Corrupt database whilst restoring a retained message.");
		return MOSQ_ERR_INVAL;
	}
	return MOSQ_ERR_SUCCESS;
}

static int persist__sub_chunk_restore(struct mosquitto_db *db, FILE *db_fptr)
{
	uint16_t i16temp, slen;
	uint8_t qos;
	char *client_id;
	char *topic;
	int rc = 0;
	char *err;

	read_e(db_fptr, &i16temp, sizeof(uint16_t));
	slen = ntohs(i16temp);
	client_id = mosquitto__malloc(slen+1);
	if(!client_id){
		fclose(db_fptr);
		log__printf(NULL, MOSQ_LOG_ERR, "Error: Out of memory.");
		return MOSQ_ERR_NOMEM;
	}
	read_e(db_fptr, client_id, slen);
	client_id[slen] = '\0';

	read_e(db_fptr, &i16temp, sizeof(uint16_t));
	slen = ntohs(i16temp);
	topic = mosquitto__malloc(slen+1);
	if(!topic){
		fclose(db_fptr);
		log__printf(NULL, MOSQ_LOG_ERR, "Error: Out of memory.");
		mosquitto__free(client_id);
		return MOSQ_ERR_NOMEM;
	}
	read_e(db_fptr, topic, slen);
	topic[slen] = '\0';

	read_e(db_fptr, &qos, sizeof(uint8_t));
	if(persist__restore_sub(db, client_id, topic, qos) > 0){
		rc = 1;
	}
	mosquitto__free(client_id);
	mosquitto__free(topic);

	return rc;
error:
	err = strerror(errno);
	log__printf(NULL, MOSQ_LOG_ERR, "Error: %s.", err);
	fclose(db_fptr);
	return 1;
}

int persist__restore(struct mosquitto_db *db)
{
	FILE *fptr;
	char header[15];
	int rc = 0;
	uint32_t crc;
	dbid_t i64temp;
	uint32_t i32temp, length;
	uint16_t i16temp, chunk;
	uint8_t i8temp;
	ssize_t rlen;
	char *err;
	struct mosquitto_msg_store_load *load, *load_tmp;

	assert(db);
	assert(db->config);
	assert(db->config->persistence_filepath);

	db->msg_store_load = NULL;

	fptr = mosquitto__fopen(db->config->persistence_filepath, "rb", false);
	if(fptr == NULL) return MOSQ_ERR_SUCCESS;
	rlen = fread(&header, 1, 15, fptr);
	if(rlen == 0){
		fclose(fptr);
		log__printf(NULL, MOSQ_LOG_WARNING, "Warning: Persistence file is empty.");
		return 0;
	}else if(rlen != 15){
		goto error;
	}
	if(!memcmp(header, magic, 15)){
		// Restore DB as normal
		read_e(fptr, &crc, sizeof(uint32_t));
		read_e(fptr, &i32temp, sizeof(uint32_t));
		db_version = ntohl(i32temp);
		/* IMPORTANT - this is where compatibility checks are made.
		 * Is your DB change still compatible with previous versions?
		 */
		if(db_version > MOSQ_DB_VERSION && db_version != 0){
			if(db_version == 2){
				/* Addition of disconnect_t to client chunk in v3. */
			}else{
				fclose(fptr);
				log__printf(NULL, MOSQ_LOG_ERR, "Error: Unsupported persistent database format version %d (need version %d).", db_version, MOSQ_DB_VERSION);
				return 1;
			}
		}

		while(rlen = fread(&i16temp, sizeof(uint16_t), 1, fptr), rlen == 1){
			chunk = ntohs(i16temp);
			read_e(fptr, &i32temp, sizeof(uint32_t));
			length = ntohl(i32temp);
			switch(chunk){
				case DB_CHUNK_CFG:
					read_e(fptr, &i8temp, sizeof(uint8_t)); // shutdown
					read_e(fptr, &i8temp, sizeof(uint8_t)); // sizeof(dbid_t)
					if(i8temp != sizeof(dbid_t)){
						log__printf(NULL, MOSQ_LOG_ERR, "Error: Incompatible database configuration (dbid size is %d bytes, expected %lu)",
								i8temp, (unsigned long)sizeof(dbid_t));
						fclose(fptr);
						return 1;
					}
					read_e(fptr, &i64temp, sizeof(dbid_t));
					db->last_db_id = i64temp;
					break;

				case DB_CHUNK_MSG_STORE:
					if(persist__msg_store_chunk_restore(db, fptr)) return 1;
					break;

				case DB_CHUNK_CLIENT_MSG:
					if(persist__client_msg_chunk_restore(db, fptr)) return 1;
					break;

				case DB_CHUNK_RETAIN:
					if(persist__retain_chunk_restore(db, fptr)) return 1;
					break;

				case DB_CHUNK_SUB:
					if(persist__sub_chunk_restore(db, fptr)) return 1;
					break;

				case DB_CHUNK_CLIENT:
					if(persist__client_chunk_restore(db, fptr)) return 1;
					break;

				default:
					log__printf(NULL, MOSQ_LOG_WARNING, "Warning: Unsupported chunk \"%d\" in persistent database file. Ignoring.", chunk);
					fseek(fptr, length, SEEK_CUR);
					break;
			}
		}
		if(rlen < 0) goto error;
	}else{
		log__printf(NULL, MOSQ_LOG_ERR, "Error: Unable to restore persistent database. Unrecognised file format.");
		rc = 1;
	}

	fclose(fptr);

	HASH_ITER(hh, db->msg_store_load, load, load_tmp){
		HASH_DELETE(hh, db->msg_store_load, load);
		mosquitto__free(load);
	}
	return rc;
error:
	err = strerror(errno);
	log__printf(NULL, MOSQ_LOG_ERR, "Error: %s.", err);
	if(fptr) fclose(fptr);
	return 1;
}

static int persist__restore_sub(struct mosquitto_db *db, const char *client_id, const char *sub, int qos)
{
	struct mosquitto *context;

	assert(db);
	assert(client_id);
	assert(sub);

	context = persist__find_or_add_context(db, client_id, 0);
	if(!context) return 1;
	/* FIXME - retain_as_published needs saving */
	return sub__add(db, context, sub, qos, false, &db->subs);
}

#endif<|MERGE_RESOLUTION|>--- conflicted
+++ resolved
@@ -287,11 +287,7 @@
 
 	sub = node->subs;
 	while(sub){
-<<<<<<< HEAD
-		if(sub->context->clean_start == false){
-=======
-		if(sub->context->clean_session == false && sub->context->id){
->>>>>>> 84c5d90f
+		if(sub->context->clean_start == false && sub->context->id){
 			length = htonl(2+strlen(sub->context->id) + 2+strlen(thistopic) + sizeof(uint8_t));
 
 			i16temp = htons(DB_CHUNK_SUB);
