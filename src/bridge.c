/*
Copyright (c) 2009-2019 Roger Light <roger@atchoo.org>

All rights reserved. This program and the accompanying materials
are made available under the terms of the Eclipse Public License v1.0
and Eclipse Distribution License v1.0 which accompany this distribution.
 
The Eclipse Public License is available at
   http://www.eclipse.org/legal/epl-v10.html
and the Eclipse Distribution License is available at
  http://www.eclipse.org/org/documents/edl-v10.php.
 
Contributors:
   Roger Light - initial implementation and documentation.
*/

#include "config.h"

#include <assert.h>
#include <errno.h>
#include <stdio.h>
#include <string.h>

#ifndef WIN32
#include <netdb.h>
#include <sys/socket.h>
#else
#include <winsock2.h>
#include <ws2tcpip.h>
#endif

#include "mqtt_protocol.h"
#include "mosquitto.h"
#include "mosquitto_broker_internal.h"
#include "mosquitto_internal.h"
#include "net_mosq.h"
#include "memory_mosq.h"
#include "packet_mosq.h"
#include "send_mosq.h"
#include "time_mosq.h"
#include "tls_mosq.h"
#include "util_mosq.h"
#include "will_mosq.h"

#ifdef WITH_BRIDGE

static void bridge__backoff_step(struct mosquitto *context);
static void bridge__backoff_reset(struct mosquitto *context);

int bridge__new(struct mosquitto_db *db, struct mosquitto__bridge *bridge)
{
	struct mosquitto *new_context = NULL;
	struct mosquitto **bridges;
	char *local_id;

	assert(db);
	assert(bridge);

	local_id = mosquitto__strdup(bridge->local_clientid);

	HASH_FIND(hh_id, db->contexts_by_id, local_id, strlen(local_id), new_context);
	if(new_context){
		/* (possible from persistent db) */
		mosquitto__free(local_id);
	}else{
		/* id wasn't found, so generate a new context */
		new_context = context__init(db, -1);
		if(!new_context){
			mosquitto__free(local_id);
			return MOSQ_ERR_NOMEM;
		}
		new_context->id = local_id;
		HASH_ADD_KEYPTR(hh_id, db->contexts_by_id, new_context->id, strlen(new_context->id), new_context);
	}
	new_context->bridge = bridge;
	new_context->is_bridge = true;

	new_context->username = new_context->bridge->remote_username;
	new_context->password = new_context->bridge->remote_password;

#ifdef WITH_TLS
	new_context->tls_cafile = new_context->bridge->tls_cafile;
	new_context->tls_capath = new_context->bridge->tls_capath;
	new_context->tls_certfile = new_context->bridge->tls_certfile;
	new_context->tls_keyfile = new_context->bridge->tls_keyfile;
	new_context->tls_cert_reqs = SSL_VERIFY_PEER;
	new_context->tls_version = new_context->bridge->tls_version;
	new_context->tls_insecure = new_context->bridge->tls_insecure;
#ifdef FINAL_WITH_TLS_PSK
	new_context->tls_psk_identity = new_context->bridge->tls_psk_identity;
	new_context->tls_psk = new_context->bridge->tls_psk;
#endif
#endif

	bridge->try_private_accepted = true;
	new_context->protocol = bridge->protocol_version;

	bridges = mosquitto__realloc(db->bridges, (db->bridge_count+1)*sizeof(struct mosquitto *));
	if(bridges){
		db->bridges = bridges;
		db->bridge_count++;
		db->bridges[db->bridge_count-1] = new_context;
	}else{
		return MOSQ_ERR_NOMEM;
	}

#if defined(__GLIBC__) && defined(WITH_ADNS)
	new_context->bridge->restart_t = 1; /* force quick restart of bridge */
	return bridge__connect_step1(db, new_context);
#else
	return bridge__connect(db, new_context);
#endif
}

#if defined(__GLIBC__) && defined(WITH_ADNS)
int bridge__connect_step1(struct mosquitto_db *db, struct mosquitto *context)
{
	int rc;
	char *notification_topic;
	int notification_topic_len;
	uint8_t notification_payload;
	int i;

	if(!context || !context->bridge) return MOSQ_ERR_INVAL;

	context__set_state(context, mosq_cs_new);
	context->sock = INVALID_SOCKET;
	context->last_msg_in = mosquitto_time();
	context->next_msg_out = mosquitto_time() + context->bridge->keepalive;
	context->keepalive = context->bridge->keepalive;
	context->clean_start = context->bridge->clean_start;
	context->in_packet.payload = NULL;
	context->ping_t = 0;
	context->bridge->lazy_reconnect = false;
	bridge__packet_cleanup(context);
	db__message_reconnect_reset(db, context);

	if(context->clean_start){
		db__messages_delete(db, context);
	}

	/* Delete all local subscriptions even for clean_start==false. We don't
	 * remove any messages and the next loop carries out the resubscription
	 * anyway. This means any unwanted subs will be removed.
	 */
	sub__clean_session(db, context);

	for(i=0; i<context->bridge->topic_count; i++){
		if(context->bridge->topics[i].direction == bd_out || context->bridge->topics[i].direction == bd_both){
			log__printf(NULL, MOSQ_LOG_DEBUG, "Bridge %s doing local SUBSCRIBE on topic %s", context->id, context->bridge->topics[i].local_topic);
<<<<<<< HEAD
			if(sub__add(db,
						context,
						context->bridge->topics[i].local_topic,
						context->bridge->topics[i].qos,
						0,
						MQTT_SUB_OPT_NO_LOCAL | MQTT_SUB_OPT_RETAIN_AS_PUBLISHED,
						&db->subs) > 0){
				return 1;
			}
			sub__retain_queue(db, context,
					context->bridge->topics[i].local_topic,
					context->bridge->topics[i].qos, 0);
		}
	}

	/* prepare backoff for a possible failure. Restart timeout will be reset if connection gets established */
	bridge__backoff_step(context);

=======
			if(sub__add(db, context, context->bridge->topics[i].local_topic, context->bridge->topics[i].qos, &db->subs)) return 1;
		}
	}

>>>>>>> 2d360fd4
	if(context->bridge->notifications){
		if(context->bridge->notification_topic){
			if(!context->bridge->initial_notification_done){
				notification_payload = '0';
				db__messages_easy_queue(db, context, context->bridge->notification_topic, 1, 1, &notification_payload, 1, 0, NULL);
				context->bridge->initial_notification_done = true;
			}
			notification_payload = '0';
			rc = will__set(context, context->bridge->notification_topic, 1, &notification_payload, 1, true, NULL);
			if(rc != MOSQ_ERR_SUCCESS){
				return rc;
			}
		}else{
			notification_topic_len = strlen(context->bridge->remote_clientid)+strlen("$SYS/broker/connection//state");
			notification_topic = mosquitto__malloc(sizeof(char)*(notification_topic_len+1));
			if(!notification_topic) return MOSQ_ERR_NOMEM;

			snprintf(notification_topic, notification_topic_len+1, "$SYS/broker/connection/%s/state", context->bridge->remote_clientid);

			if(!context->bridge->initial_notification_done){
				notification_payload = '0';
				db__messages_easy_queue(db, context, notification_topic, 1, 1, &notification_payload, 1, 0, NULL);
				context->bridge->initial_notification_done = true;
			}

			notification_payload = '0';
			rc = will__set(context, notification_topic, 1, &notification_payload, 1, true, NULL);
			mosquitto__free(notification_topic);
			if(rc != MOSQ_ERR_SUCCESS){
				return rc;
			}
		}
	}

	log__printf(NULL, MOSQ_LOG_NOTICE, "Connecting bridge (step 1) %s (%s:%d)", context->bridge->name, context->bridge->addresses[context->bridge->cur_address].address, context->bridge->addresses[context->bridge->cur_address].port);
	rc = net__try_connect_step1(context, context->bridge->addresses[context->bridge->cur_address].address);
	if(rc > 0 ){
		if(rc == MOSQ_ERR_TLS){
			net__socket_close(db, context);
			return rc; /* Error already printed */
		}else if(rc == MOSQ_ERR_ERRNO){
			log__printf(NULL, MOSQ_LOG_ERR, "Error creating bridge: %s.", strerror(errno));
		}else if(rc == MOSQ_ERR_EAI){
			log__printf(NULL, MOSQ_LOG_ERR, "Error creating bridge: %s.", gai_strerror(errno));
		}

		return rc;
	}

	return MOSQ_ERR_SUCCESS;
}


int bridge__connect_step2(struct mosquitto_db *db, struct mosquitto *context)
{
	int rc;

	if(!context || !context->bridge) return MOSQ_ERR_INVAL;

	log__printf(NULL, MOSQ_LOG_NOTICE, "Connecting bridge (step 2) %s (%s:%d)", context->bridge->name, context->bridge->addresses[context->bridge->cur_address].address, context->bridge->addresses[context->bridge->cur_address].port);
	rc = net__try_connect_step2(context, context->bridge->addresses[context->bridge->cur_address].port, &context->sock);
	if(rc > 0){
		if(rc == MOSQ_ERR_TLS){
			net__socket_close(db, context);
			return rc; /* Error already printed */
		}else if(rc == MOSQ_ERR_ERRNO){
			log__printf(NULL, MOSQ_LOG_ERR, "Error creating bridge: %s.", strerror(errno));
		}else if(rc == MOSQ_ERR_EAI){
			log__printf(NULL, MOSQ_LOG_ERR, "Error creating bridge: %s.", gai_strerror(errno));
		}

		return rc;
	}

	HASH_ADD(hh_sock, db->contexts_by_sock, sock, sizeof(context->sock), context);

	if(rc == MOSQ_ERR_CONN_PENDING){
		context__set_state(context, mosq_cs_connect_pending);
	}
	return rc;
}


int bridge__connect_step3(struct mosquitto_db *db, struct mosquitto *context)
{
	int rc;

	rc = net__socket_connect_step3(context, context->bridge->addresses[context->bridge->cur_address].address);
	if(rc > 0){
		if(rc == MOSQ_ERR_TLS){
			net__socket_close(db, context);
			return rc; /* Error already printed */
		}else if(rc == MOSQ_ERR_ERRNO){
			log__printf(NULL, MOSQ_LOG_ERR, "Error creating bridge: %s.", strerror(errno));
		}else if(rc == MOSQ_ERR_EAI){
			log__printf(NULL, MOSQ_LOG_ERR, "Error creating bridge: %s.", gai_strerror(errno));
		}

		return rc;
	}

	if(context->bridge->round_robin == false && context->bridge->cur_address != 0){
		context->bridge->primary_retry = mosquitto_time() + 5;
	}

	rc = send__connect(context, context->keepalive, context->clean_start, NULL);
	if(rc == MOSQ_ERR_SUCCESS){
		bridge__backoff_reset(context);
		return MOSQ_ERR_SUCCESS;
	}else if(rc == MOSQ_ERR_ERRNO && errno == ENOTCONN){
		bridge__backoff_reset(context);
		return MOSQ_ERR_SUCCESS;
	}else{
		if(rc == MOSQ_ERR_TLS){
			return rc; /* Error already printed */
		}else if(rc == MOSQ_ERR_ERRNO){
			log__printf(NULL, MOSQ_LOG_ERR, "Error creating bridge: %s.", strerror(errno));
		}else if(rc == MOSQ_ERR_EAI){
			log__printf(NULL, MOSQ_LOG_ERR, "Error creating bridge: %s.", gai_strerror(errno));
		}
		net__socket_close(db, context);
		return rc;
	}
}
#else

int bridge__connect(struct mosquitto_db *db, struct mosquitto *context)
{
	int rc, rc2;
	int i;
	char *notification_topic;
	int notification_topic_len;
	uint8_t notification_payload;

	if(!context || !context->bridge) return MOSQ_ERR_INVAL;

	context__set_state(context, mosq_cs_new);
	context->sock = INVALID_SOCKET;
	context->last_msg_in = mosquitto_time();
	context->next_msg_out = mosquitto_time() + context->bridge->keepalive;
	context->keepalive = context->bridge->keepalive;
	context->clean_start = context->bridge->clean_start;
	context->in_packet.payload = NULL;
	context->ping_t = 0;
	context->bridge->lazy_reconnect = false;
	bridge__packet_cleanup(context);
	db__message_reconnect_reset(db, context);

	if(context->clean_start){
		db__messages_delete(db, context);
	}

	/* Delete all local subscriptions even for clean_start==false. We don't
	 * remove any messages and the next loop carries out the resubscription
	 * anyway. This means any unwanted subs will be removed.
	 */
	sub__clean_session(db, context);

	for(i=0; i<context->bridge->topic_count; i++){
		if(context->bridge->topics[i].direction == bd_out || context->bridge->topics[i].direction == bd_both){
			log__printf(NULL, MOSQ_LOG_DEBUG, "Bridge %s doing local SUBSCRIBE on topic %s", context->id, context->bridge->topics[i].local_topic);
<<<<<<< HEAD
			if(sub__add(db,
						context,
						context->bridge->topics[i].local_topic,
						context->bridge->topics[i].qos,
						0,
						MQTT_SUB_OPT_NO_LOCAL | MQTT_SUB_OPT_RETAIN_AS_PUBLISHED,
						&db->subs) > 0){

				return 1;
			}
			sub__retain_queue(db, context,
					context->bridge->topics[i].local_topic,
					context->bridge->topics[i].qos, 0);
=======
			if(sub__add(db, context, context->bridge->topics[i].local_topic, context->bridge->topics[i].qos, &db->subs)) return 1;
>>>>>>> 2d360fd4
		}
	}

	/* prepare backoff for a possible failure. Restart timeout will be reset if connection gets established */
	bridge__backoff_step(context);

	if(context->bridge->notifications){
		if(context->bridge->notification_topic){
			if(!context->bridge->initial_notification_done){
				notification_payload = '0';
				db__messages_easy_queue(db, context, context->bridge->notification_topic, 1, 1, &notification_payload, 1, 0, NULL);
				context->bridge->initial_notification_done = true;
			}

			if (!context->bridge->notifications_local_only) {
				notification_payload = '0';
				rc = will__set(context, context->bridge->notification_topic, 1, &notification_payload, 1, true, NULL);
				if(rc != MOSQ_ERR_SUCCESS){
					return rc;
				}
			}
		}else{
			notification_topic_len = strlen(context->bridge->remote_clientid)+strlen("$SYS/broker/connection//state");
			notification_topic = mosquitto__malloc(sizeof(char)*(notification_topic_len+1));
			if(!notification_topic) return MOSQ_ERR_NOMEM;

			snprintf(notification_topic, notification_topic_len+1, "$SYS/broker/connection/%s/state", context->bridge->remote_clientid);

			if(!context->bridge->initial_notification_done){
				notification_payload = '0';
				db__messages_easy_queue(db, context, notification_topic, 1, 1, &notification_payload, 1, 0, NULL);
				context->bridge->initial_notification_done = true;
			}

			if (!context->bridge->notifications_local_only) {
				notification_payload = '0';
				rc = will__set(context, notification_topic, 1, &notification_payload, 1, true, NULL);
				mosquitto__free(notification_topic);
				if(rc != MOSQ_ERR_SUCCESS){
					return rc;
				}
			}
		}
	}

	log__printf(NULL, MOSQ_LOG_NOTICE, "Connecting bridge %s (%s:%d)", context->bridge->name, context->bridge->addresses[context->bridge->cur_address].address, context->bridge->addresses[context->bridge->cur_address].port);
	rc = net__socket_connect(context, context->bridge->addresses[context->bridge->cur_address].address, context->bridge->addresses[context->bridge->cur_address].port, NULL, false);
	if(rc > 0){
		if(rc == MOSQ_ERR_TLS){
			net__socket_close(db, context);
			return rc; /* Error already printed */
		}else if(rc == MOSQ_ERR_ERRNO){
			log__printf(NULL, MOSQ_LOG_ERR, "Error creating bridge: %s.", strerror(errno));
		}else if(rc == MOSQ_ERR_EAI){
			log__printf(NULL, MOSQ_LOG_ERR, "Error creating bridge: %s.", gai_strerror(errno));
		}

		return rc;
	}else if(rc == MOSQ_ERR_CONN_PENDING){
		context__set_state(context, mosq_cs_connect_pending);
	}

	HASH_ADD(hh_sock, db->contexts_by_sock, sock, sizeof(context->sock), context);

	rc2 = send__connect(context, context->keepalive, context->clean_start, NULL);
	if(rc2 == MOSQ_ERR_SUCCESS){
		bridge__backoff_reset(context);
		return rc;
	}else if(rc2 == MOSQ_ERR_ERRNO && errno == ENOTCONN){
		bridge__backoff_reset(context);
		return MOSQ_ERR_SUCCESS;
	}else{
		if(rc2 == MOSQ_ERR_TLS){
			return rc2; /* Error already printed */
		}else if(rc2 == MOSQ_ERR_ERRNO){
			log__printf(NULL, MOSQ_LOG_ERR, "Error creating bridge: %s.", strerror(errno));
		}else if(rc2 == MOSQ_ERR_EAI){
			log__printf(NULL, MOSQ_LOG_ERR, "Error creating bridge: %s.", gai_strerror(errno));
		}
		net__socket_close(db, context);
		return rc2;
	}
}
#endif


void bridge__packet_cleanup(struct mosquitto *context)
{
	struct mosquitto__packet *packet;
	if(!context) return;

	if(context->current_out_packet){
		packet__cleanup(context->current_out_packet);
		mosquitto__free(context->current_out_packet);
		context->current_out_packet = NULL;
	}
    while(context->out_packet){
		packet__cleanup(context->out_packet);
		packet = context->out_packet;
		context->out_packet = context->out_packet->next;
		mosquitto__free(packet);
	}
	context->out_packet = NULL;
	context->out_packet_last = NULL;

	packet__cleanup(&(context->in_packet));
}

static int rand_between(int base, int cap)
{
	int r;
	util__random_bytes(&r, sizeof(int));
	return (r % (cap - base)) + base;
}

static void bridge__backoff_step(struct mosquitto *context)
{
	struct mosquitto__bridge *bridge;
	if(!context || !context->bridge) return;

	bridge = context->bridge;

	/* skip if not using backoff */
	if(bridge->backoff_cap){
		/* “Decorrelated Jitter” calculation, according to:
		 * https://aws.amazon.com/blogs/architecture/exponential-backoff-and-jitter/
		 */
		bridge->restart_timeout = rand_between(bridge->backoff_base, bridge->restart_timeout * 3);
		if(bridge->restart_timeout > bridge->backoff_cap){
			bridge->restart_timeout = bridge->backoff_cap;
		}
	}
}

static void bridge__backoff_reset(struct mosquitto *context)
{
	struct mosquitto__bridge *bridge;
	if(!context || !context->bridge) return;

	bridge = context->bridge;

	/* skip if not using backoff */
	if(bridge->backoff_cap){
		bridge->restart_timeout = bridge->backoff_base;
	}
}

#endif<|MERGE_RESOLUTION|>--- conflicted
+++ resolved
@@ -148,7 +148,6 @@
 	for(i=0; i<context->bridge->topic_count; i++){
 		if(context->bridge->topics[i].direction == bd_out || context->bridge->topics[i].direction == bd_both){
 			log__printf(NULL, MOSQ_LOG_DEBUG, "Bridge %s doing local SUBSCRIBE on topic %s", context->id, context->bridge->topics[i].local_topic);
-<<<<<<< HEAD
 			if(sub__add(db,
 						context,
 						context->bridge->topics[i].local_topic,
@@ -167,12 +166,6 @@
 	/* prepare backoff for a possible failure. Restart timeout will be reset if connection gets established */
 	bridge__backoff_step(context);
 
-=======
-			if(sub__add(db, context, context->bridge->topics[i].local_topic, context->bridge->topics[i].qos, &db->subs)) return 1;
-		}
-	}
-
->>>>>>> 2d360fd4
 	if(context->bridge->notifications){
 		if(context->bridge->notification_topic){
 			if(!context->bridge->initial_notification_done){
@@ -334,7 +327,6 @@
 	for(i=0; i<context->bridge->topic_count; i++){
 		if(context->bridge->topics[i].direction == bd_out || context->bridge->topics[i].direction == bd_both){
 			log__printf(NULL, MOSQ_LOG_DEBUG, "Bridge %s doing local SUBSCRIBE on topic %s", context->id, context->bridge->topics[i].local_topic);
-<<<<<<< HEAD
 			if(sub__add(db,
 						context,
 						context->bridge->topics[i].local_topic,
@@ -345,12 +337,6 @@
 
 				return 1;
 			}
-			sub__retain_queue(db, context,
-					context->bridge->topics[i].local_topic,
-					context->bridge->topics[i].qos, 0);
-=======
-			if(sub__add(db, context, context->bridge->topics[i].local_topic, context->bridge->topics[i].qos, &db->subs)) return 1;
->>>>>>> 2d360fd4
 		}
 	}
 
