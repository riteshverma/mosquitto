--- conflicted
+++ resolved
@@ -1102,44 +1102,9 @@
 #else
 					log__printf(NULL, MOSQ_LOG_WARNING, "Warning: TLS support not available.");
 #endif
-<<<<<<< HEAD
-				}else if(!strcmp(token, "tls_engine")){
-#ifdef WITH_TLS
-					if(reload) continue; // Listeners not valid for reloading.
-					if(conf__parse_string(&token, "tls_engine", &cur_listener->tls_engine, saveptr)) return MOSQ_ERR_INVAL;
-#else
-					log__printf(NULL, MOSQ_LOG_WARNING, "Warning: TLS support not available.");
-#endif
-				}else if(!strcmp(token, "tls_keyform")){
-#ifdef WITH_TLS
-					if(reload) continue; // Listeners not valid for reloading.
-					char *keyform = NULL;
-					if(conf__parse_string(&token, "tls_keyform", &keyform, saveptr)) return MOSQ_ERR_INVAL;
-					cur_listener->tls_keyform = mosq_k_pem;
-					if(!strcmp(keyform, "engine")) cur_listener->tls_keyform = mosq_k_engine;
-					mosquitto__free(keyform);
-#else
-					log__printf(NULL, MOSQ_LOG_WARNING, "Warning: TLS support not available.");
-#endif
-				}else if(!strcmp(token, "tls_engine_kpass_sha1")){
-#ifdef WITH_TLS
-					if(reload) continue; // Listeners not valid for reloading.
-					char *kpass_sha = NULL, *kpass_sha_bin = NULL;
-					if(conf__parse_string(&token, "tls_engine_kpass_sha1", &kpass_sha, saveptr)) return MOSQ_ERR_INVAL;
-					if(mosquitto__hex2bin_sha1(kpass_sha, (unsigned char**)&kpass_sha_bin) != MOSQ_ERR_SUCCESS){
-						mosquitto__free(kpass_sha);
-						return MOSQ_ERR_INVAL;
-					}
-					cur_listener->tls_engine_kpass_sha1 = kpass_sha_bin;
-					mosquitto__free(kpass_sha);
-#else
-					log__printf(NULL, MOSQ_LOG_WARNING, "Warning: TLS support not available.");
-#endif
-=======
 				}else if(!strcmp(token, "check_retain_source")){
 					conf__set_cur_security_options(config, cur_listener, &cur_security_options);
 					if(conf__parse_bool(&token, "check_retain_source", &config->check_retain_source, saveptr)) return MOSQ_ERR_INVAL;
->>>>>>> c3c8c99f
 				}else if(!strcmp(token, "ciphers")){
 #ifdef WITH_TLS
 					if(reload) continue; // Listeners not valid for reloading.
@@ -1856,6 +1821,38 @@
 #else
 					log__printf(NULL, MOSQ_LOG_WARNING, "Warning: Bridge support not available.");
 #endif
+				}else if(!strcmp(token, "tls_engine")){
+#ifdef WITH_TLS
+					if(reload) continue; // Listeners not valid for reloading.
+					if(conf__parse_string(&token, "tls_engine", &cur_listener->tls_engine, saveptr)) return MOSQ_ERR_INVAL;
+#else
+					log__printf(NULL, MOSQ_LOG_WARNING, "Warning: TLS support not available.");
+#endif
+				}else if(!strcmp(token, "tls_engine_kpass_sha1")){
+#ifdef WITH_TLS
+					if(reload) continue; // Listeners not valid for reloading.
+					char *kpass_sha = NULL, *kpass_sha_bin = NULL;
+					if(conf__parse_string(&token, "tls_engine_kpass_sha1", &kpass_sha, saveptr)) return MOSQ_ERR_INVAL;
+					if(mosquitto__hex2bin_sha1(kpass_sha, (unsigned char**)&kpass_sha_bin) != MOSQ_ERR_SUCCESS){
+						mosquitto__free(kpass_sha);
+						return MOSQ_ERR_INVAL;
+					}
+					cur_listener->tls_engine_kpass_sha1 = kpass_sha_bin;
+					mosquitto__free(kpass_sha);
+#else
+					log__printf(NULL, MOSQ_LOG_WARNING, "Warning: TLS support not available.");
+#endif
+				}else if(!strcmp(token, "tls_keyform")){
+#ifdef WITH_TLS
+					if(reload) continue; // Listeners not valid for reloading.
+					char *keyform = NULL;
+					if(conf__parse_string(&token, "tls_keyform", &keyform, saveptr)) return MOSQ_ERR_INVAL;
+					cur_listener->tls_keyform = mosq_k_pem;
+					if(!strcmp(keyform, "engine")) cur_listener->tls_keyform = mosq_k_engine;
+					mosquitto__free(keyform);
+#else
+					log__printf(NULL, MOSQ_LOG_WARNING, "Warning: TLS support not available.");
+#endif
 				}else if(!strcmp(token, "tls_version")){
 #if defined(WITH_TLS)
 					if(reload) continue; // Listeners not valid for reloading.
