/*
Copyright (c) 2009-2018 Roger Light <roger@atchoo.org>

All rights reserved. This program and the accompanying materials
are made available under the terms of the Eclipse Public License v1.0
and Eclipse Distribution License v1.0 which accompany this distribution.

The Eclipse Public License is available at
   http://www.eclipse.org/legal/epl-v10.html
and the Eclipse Distribution License is available at
  http://www.eclipse.org/org/documents/edl-v10.php.

Contributors:
   Roger Light - initial implementation and documentation.
*/

#include "config.h"

#include <limits.h>
#include <stdio.h>
#include <stdlib.h>
#include <string.h>
#include <errno.h>

#ifdef WIN32
#else
#  include <dirent.h>
#  include <strings.h>
#endif

#ifndef WIN32
#  include <netdb.h>
#  include <sys/socket.h>
#else
#  include <winsock2.h>
#  include <ws2tcpip.h>
#endif

#if !defined(WIN32) && !defined(__CYGWIN__)
#  include <syslog.h>
#endif

#include "mosquitto_broker_internal.h"
#include "memory_mosq.h"
#include "tls_mosq.h"
#include "util_mosq.h"
#include "mqtt_protocol.h"

struct config_recurse {
	int log_dest;
	int log_dest_set;
	int log_type;
	int log_type_set;
	unsigned long max_inflight_bytes;
	unsigned long max_queued_bytes;
	int max_queued_messages;
};

#if defined(WIN32) || defined(__CYGWIN__)
#include <windows.h>
extern SERVICE_STATUS_HANDLE service_handle;
#endif

static struct mosquitto__security_options *cur_security_options = NULL;

static int conf__parse_bool(char **token, const char *name, bool *value, char *saveptr);
static int conf__parse_int(char **token, const char *name, int *value, char *saveptr);
static int conf__parse_ssize_t(char **token, const char *name, ssize_t *value, char *saveptr);
static int conf__parse_string(char **token, const char *name, char **value, char *saveptr);
static int config__read_file(struct mosquitto__config *config, bool reload, const char *file, struct config_recurse *config_tmp, int level, int *lineno);
static int config__check(struct mosquitto__config *config);
static void config__cleanup_plugins(struct mosquitto__config *config);

static char *fgets_extending(char **buf, int *buflen, FILE *stream)
{
	char *rc;
	char endchar;
	int offset = 0;
	char *newbuf;

	do{
		rc = fgets(&((*buf)[offset]), *buflen-offset, stream);
		if(feof(stream)){
			return rc;
		}

		endchar = (*buf)[strlen(*buf)-1];
		if(endchar == '\n'){
			return rc;
		}
		/* No EOL char found, so extend buffer */
		offset = *buflen-1;
		*buflen += 1000;
		newbuf = realloc(*buf, *buflen);
		if(!newbuf){
			return NULL;
		}
		*buf = newbuf;
	}while(1);
}


static void conf__set_cur_security_options(struct mosquitto__config *config, struct mosquitto__listener *cur_listener, struct mosquitto__security_options **security_options)
{
	if(config->per_listener_settings){
		(*security_options) = &cur_listener->security_options;
	}else{
		(*security_options) = &config->security_options;
	}
}

static int conf__attempt_resolve(const char *host, const char *text, int log, const char *msg)
{
	struct addrinfo gai_hints;
	struct addrinfo *gai_res;
	int rc;

	memset(&gai_hints, 0, sizeof(struct addrinfo));
	gai_hints.ai_family = AF_UNSPEC;
	gai_hints.ai_socktype = SOCK_STREAM;
	gai_res = NULL;
	rc = getaddrinfo(host, NULL, &gai_hints, &gai_res);
	if(gai_res){
		freeaddrinfo(gai_res);
	}
	if(rc != 0){
#ifndef WIN32
		if(rc == EAI_SYSTEM){
			if(errno == ENOENT){
				log__printf(NULL, log, "%s: Unable to resolve %s %s.", msg, text, host);
			}else{
				log__printf(NULL, log, "%s: Error resolving %s: %s.", msg, text, strerror(errno));
			}
		}else{
			log__printf(NULL, log, "%s: Error resolving %s: %s.", msg, text, gai_strerror(rc));
		}
#else
		if(rc == WSAHOST_NOT_FOUND){
			log__printf(NULL, log, "%s: Error resolving %s.", msg, text);
		}
#endif
		return MOSQ_ERR_INVAL;
	}
	return MOSQ_ERR_SUCCESS;
}


static void config__init_reload(struct mosquitto_db *db, struct mosquitto__config *config)
{
	int i;
	/* Set defaults */
	for(i=0; i<config->listener_count; i++){
		mosquitto__free(config->listeners[i].security_options.acl_file);
		config->listeners[i].security_options.acl_file = NULL;

		mosquitto__free(config->listeners[i].security_options.password_file);
		config->listeners[i].security_options.password_file = NULL;

		mosquitto__free(config->listeners[i].security_options.psk_file);
		config->listeners[i].security_options.psk_file = NULL;

		config->listeners[i].security_options.allow_anonymous = -1;
		config->listeners[i].security_options.allow_zero_length_clientid = true;
		config->listeners[i].security_options.auto_id_prefix = NULL;
		config->listeners[i].security_options.auto_id_prefix_len = 0;
	}

	config->allow_duplicate_messages = false;

	mosquitto__free(config->security_options.acl_file);
	config->security_options.acl_file = NULL;

	config->security_options.allow_anonymous = -1;
	config->security_options.allow_zero_length_clientid = true;
	config->security_options.auto_id_prefix = NULL;
	config->security_options.auto_id_prefix_len = 0;

	mosquitto__free(config->security_options.password_file);
	config->security_options.password_file = NULL;

	mosquitto__free(config->security_options.psk_file);
	config->security_options.psk_file = NULL;

	config->autosave_interval = 1800;
	config->autosave_on_changes = false;
	mosquitto__free(config->clientid_prefixes);
	config->connection_messages = true;
	config->clientid_prefixes = NULL;
	config->per_listener_settings = false;
	if(config->log_fptr){
		fclose(config->log_fptr);
		config->log_fptr = NULL;
	}
	mosquitto__free(config->log_file);
	config->log_file = NULL;

#if defined(WIN32) || defined(__CYGWIN__)
	if(service_handle){
		/* This is running as a Windows service. Default to no logging. Using
		 * stdout/stderr is forbidden because the first clients to connect will
		 * get log information sent to them for some reason. */
		config->log_dest = MQTT3_LOG_NONE;
	}else{
		config->log_dest = MQTT3_LOG_STDERR;
	}
#else
	config->log_facility = LOG_DAEMON;
	config->log_dest = MQTT3_LOG_STDERR;
	if(db->verbose){
		config->log_type = INT_MAX;
	}else{
		config->log_type = MOSQ_LOG_ERR | MOSQ_LOG_WARNING | MOSQ_LOG_NOTICE | MOSQ_LOG_INFO;
	}
#endif
	config->log_timestamp = true;
	config->max_keepalive = 65535;
	config->max_inflight_messages = 20;
	config->persistence = false;
	mosquitto__free(config->persistence_location);
	config->persistence_location = NULL;
	mosquitto__free(config->persistence_file);
	config->persistence_file = NULL;
	config->persistent_client_expiration = 0;
	config->queue_qos0_messages = false;
	config->retain_available = true;
	config->set_tcp_nodelay = false;
	config->sys_interval = 10;
	config->upgrade_outgoing_qos = false;

	config__cleanup_plugins(config);
}


static void config__cleanup_plugins(struct mosquitto__config *config)
{
	int i, j;
	struct mosquitto__auth_plugin_config *plug;

	if(config->security_options.auth_plugin_configs){
		for(i=0; i<config->security_options.auth_plugin_config_count; i++){
			plug = &config->security_options.auth_plugin_configs[i];
			mosquitto__free(plug->path);
			plug->path = NULL;

			if(plug->options){
				for(j=0; j<plug->option_count; j++){
					mosquitto__free(plug->options[j].key);
					mosquitto__free(plug->options[j].value);
				}
				mosquitto__free(plug->options);
				plug->options = NULL;
				plug->option_count = 0;
			}
		}
		mosquitto__free(config->security_options.auth_plugin_configs);
		config->security_options.auth_plugin_configs = NULL;
	}
}


void config__init(struct mosquitto_db *db, struct mosquitto__config *config)
{
	memset(config, 0, sizeof(struct mosquitto__config));
	config__init_reload(db, config);

	config->daemon = false;
	memset(&config->default_listener, 0, sizeof(struct mosquitto__listener));
	config->default_listener.max_connections = -1;
	config->default_listener.protocol = mp_mqtt;
	config->default_listener.security_options.allow_anonymous = -1;
	config->default_listener.maximum_qos = 2;
}

void config__cleanup(struct mosquitto__config *config)
{
	int i;
#ifdef WITH_BRIDGE
	int j;
#endif

	mosquitto__free(config->clientid_prefixes);
	mosquitto__free(config->persistence_location);
	mosquitto__free(config->persistence_file);
	mosquitto__free(config->persistence_filepath);
	mosquitto__free(config->security_options.auto_id_prefix);
	mosquitto__free(config->security_options.acl_file);
	mosquitto__free(config->security_options.password_file);
	mosquitto__free(config->security_options.psk_file);
	mosquitto__free(config->pid_file);
	if(config->listeners){
		for(i=0; i<config->listener_count; i++){
			mosquitto__free(config->listeners[i].host);
			mosquitto__free(config->listeners[i].mount_point);
			mosquitto__free(config->listeners[i].socks);
			mosquitto__free(config->listeners[i].security_options.auto_id_prefix);
			mosquitto__free(config->listeners[i].security_options.acl_file);
			mosquitto__free(config->listeners[i].security_options.password_file);
			mosquitto__free(config->listeners[i].security_options.psk_file);
#ifdef WITH_TLS
			mosquitto__free(config->listeners[i].cafile);
			mosquitto__free(config->listeners[i].capath);
			mosquitto__free(config->listeners[i].certfile);
			mosquitto__free(config->listeners[i].keyfile);
			mosquitto__free(config->listeners[i].ciphers);
			mosquitto__free(config->listeners[i].psk_hint);
			mosquitto__free(config->listeners[i].crlfile);
			mosquitto__free(config->listeners[i].tls_version);
#ifdef WITH_WEBSOCKETS
			if(!config->listeners[i].ws_context) /* libwebsockets frees its own SSL_CTX */
#endif
			{
				SSL_CTX_free(config->listeners[i].ssl_ctx);
			}
#endif
#ifdef WITH_WEBSOCKETS
			mosquitto__free(config->listeners[i].http_dir);
#endif
		}
		mosquitto__free(config->listeners);
	}
#ifdef WITH_BRIDGE
	if(config->bridges){
		for(i=0; i<config->bridge_count; i++){
			mosquitto__free(config->bridges[i].name);
			if(config->bridges[i].addresses){
				for(j=0; j<config->bridges[i].address_count; j++){
					mosquitto__free(config->bridges[i].addresses[j].address);
				}
				mosquitto__free(config->bridges[i].addresses);
			}
			mosquitto__free(config->bridges[i].remote_clientid);
			mosquitto__free(config->bridges[i].remote_username);
			mosquitto__free(config->bridges[i].remote_password);
			mosquitto__free(config->bridges[i].local_clientid);
			mosquitto__free(config->bridges[i].local_username);
			mosquitto__free(config->bridges[i].local_password);
			if(config->bridges[i].topics){
				for(j=0; j<config->bridges[i].topic_count; j++){
					mosquitto__free(config->bridges[i].topics[j].topic);
					mosquitto__free(config->bridges[i].topics[j].local_prefix);
					mosquitto__free(config->bridges[i].topics[j].remote_prefix);
					mosquitto__free(config->bridges[i].topics[j].local_topic);
					mosquitto__free(config->bridges[i].topics[j].remote_topic);
				}
				mosquitto__free(config->bridges[i].topics);
			}
			mosquitto__free(config->bridges[i].notification_topic);
#ifdef WITH_TLS
			mosquitto__free(config->bridges[i].tls_version);
			mosquitto__free(config->bridges[i].tls_cafile);
#ifdef FINAL_WITH_TLS_PSK
			mosquitto__free(config->bridges[i].tls_psk_identity);
			mosquitto__free(config->bridges[i].tls_psk);
#endif
#endif
		}
		mosquitto__free(config->bridges);
	}
#endif
	config__cleanup_plugins(config);

	if(config->log_fptr){
		fclose(config->log_fptr);
		config->log_fptr = NULL;
	}
	if(config->log_file){
		mosquitto__free(config->log_file);
		config->log_file = NULL;
	}
}

static void print_usage(void)
{
	printf("mosquitto version %s\n\n", VERSION);
	printf("mosquitto is an MQTT v3.1.1 broker.\n\n");
	printf("Usage: mosquitto [-c config_file] [-d] [-h] [-p port]\n\n");
	printf(" -c : specify the broker config file.\n");
	printf(" -d : put the broker into the background after starting.\n");
	printf(" -h : display this help.\n");
	printf(" -p : start the broker listening on the specified port.\n");
	printf("      Not recommended in conjunction with the -c option.\n");
	printf(" -v : verbose mode - enable all logging types. This overrides\n");
	printf("      any logging options given in the config file.\n");
	printf("\nSee http://mosquitto.org/ for more information.\n\n");
}

int config__parse_args(struct mosquitto_db *db, struct mosquitto__config *config, int argc, char *argv[])
{
	int i;
	int port_tmp;

	for(i=1; i<argc; i++){
		if(!strcmp(argv[i], "-c") || !strcmp(argv[i], "--config-file")){
			if(i<argc-1){
				db->config_file = argv[i+1];

				if(config__read(db, config, false)){
					log__printf(NULL, MOSQ_LOG_ERR, "Error: Unable to open configuration file.");
					return MOSQ_ERR_INVAL;
				}
			}else{
				log__printf(NULL, MOSQ_LOG_ERR, "Error: -c argument given, but no config file specified.");
				return MOSQ_ERR_INVAL;
			}
			i++;
		}else if(!strcmp(argv[i], "-d") || !strcmp(argv[i], "--daemon")){
			config->daemon = true;
		}else if(!strcmp(argv[i], "-h") || !strcmp(argv[i], "--help")){
			print_usage();
			return MOSQ_ERR_INVAL;
		}else if(!strcmp(argv[i], "-p") || !strcmp(argv[i], "--port")){
			if(i<argc-1){
				port_tmp = atoi(argv[i+1]);
				if(port_tmp<1 || port_tmp>65535){
					log__printf(NULL, MOSQ_LOG_ERR, "Error: Invalid port specified (%d).", port_tmp);
					return MOSQ_ERR_INVAL;
				}else{
					if(config->default_listener.port){
						log__printf(NULL, MOSQ_LOG_WARNING, "Warning: Default listener port specified multiple times. Only the latest will be used.");
					}
					config->default_listener.port = port_tmp;
				}
			}else{
				log__printf(NULL, MOSQ_LOG_ERR, "Error: -p argument given, but no port specified.");
				return MOSQ_ERR_INVAL;
			}
			i++;
		}else if(!strcmp(argv[i], "-v") || !strcmp(argv[i], "--verbose")){
			db->verbose = true;
		}else{
			fprintf(stderr, "Error: Unknown option '%s'.\n",argv[i]);
			print_usage();
			return MOSQ_ERR_INVAL;
		}
	}

	if(config->listener_count == 0
#ifdef WITH_TLS
			|| config->default_listener.cafile
			|| config->default_listener.capath
			|| config->default_listener.certfile
			|| config->default_listener.keyfile
			|| config->default_listener.ciphers
			|| config->default_listener.psk_hint
			|| config->default_listener.require_certificate
			|| config->default_listener.crlfile
			|| config->default_listener.use_identity_as_username
			|| config->default_listener.use_subject_as_username
#endif
			|| config->default_listener.use_username_as_clientid
			|| config->default_listener.host
			|| config->default_listener.port
			|| config->default_listener.max_connections != -1
			|| config->default_listener.maximum_qos != 2
			|| config->default_listener.mount_point
			|| config->default_listener.protocol != mp_mqtt
			|| config->default_listener.socket_domain
			|| config->default_listener.security_options.password_file
			|| config->default_listener.security_options.psk_file
			|| config->default_listener.security_options.auth_plugin_config_count
			|| config->default_listener.security_options.allow_anonymous != -1
			){

		config->listener_count++;
		config->listeners = mosquitto__realloc(config->listeners, sizeof(struct mosquitto__listener)*config->listener_count);
		if(!config->listeners){
			log__printf(NULL, MOSQ_LOG_ERR, "Error: Out of memory.");
			return MOSQ_ERR_NOMEM;
		}
		memset(&config->listeners[config->listener_count-1], 0, sizeof(struct mosquitto__listener));
		if(config->default_listener.port){
			config->listeners[config->listener_count-1].port = config->default_listener.port;
		}else{
			config->listeners[config->listener_count-1].port = 1883;
		}
		if(config->default_listener.host){
			config->listeners[config->listener_count-1].host = config->default_listener.host;
		}else{
			config->listeners[config->listener_count-1].host = NULL;
		}
		if(config->default_listener.mount_point){
			config->listeners[config->listener_count-1].mount_point = config->default_listener.mount_point;
		}else{
			config->listeners[config->listener_count-1].mount_point = NULL;
		}
		config->listeners[config->listener_count-1].max_connections = config->default_listener.max_connections;
		config->listeners[config->listener_count-1].protocol = config->default_listener.protocol;
		config->listeners[config->listener_count-1].socket_domain = config->default_listener.socket_domain;
		config->listeners[config->listener_count-1].client_count = 0;
		config->listeners[config->listener_count-1].socks = NULL;
		config->listeners[config->listener_count-1].sock_count = 0;
		config->listeners[config->listener_count-1].client_count = 0;
		config->listeners[config->listener_count-1].use_username_as_clientid = config->default_listener.use_username_as_clientid;
		config->listeners[config->listener_count-1].maximum_qos = config->default_listener.maximum_qos;
#ifdef WITH_TLS
		config->listeners[config->listener_count-1].tls_version = config->default_listener.tls_version;
		config->listeners[config->listener_count-1].cafile = config->default_listener.cafile;
		config->listeners[config->listener_count-1].capath = config->default_listener.capath;
		config->listeners[config->listener_count-1].certfile = config->default_listener.certfile;
		config->listeners[config->listener_count-1].keyfile = config->default_listener.keyfile;
		config->listeners[config->listener_count-1].ciphers = config->default_listener.ciphers;
		config->listeners[config->listener_count-1].psk_hint = config->default_listener.psk_hint;
		config->listeners[config->listener_count-1].require_certificate = config->default_listener.require_certificate;
		config->listeners[config->listener_count-1].ssl_ctx = NULL;
		config->listeners[config->listener_count-1].crlfile = config->default_listener.crlfile;
		config->listeners[config->listener_count-1].use_identity_as_username = config->default_listener.use_identity_as_username;
		config->listeners[config->listener_count-1].use_subject_as_username = config->default_listener.use_subject_as_username;
#endif
		config->listeners[config->listener_count-1].security_options.acl_file = config->default_listener.security_options.acl_file;
		config->listeners[config->listener_count-1].security_options.password_file = config->default_listener.security_options.password_file;
		config->listeners[config->listener_count-1].security_options.psk_file = config->default_listener.security_options.psk_file;
		config->listeners[config->listener_count-1].security_options.auth_plugin_configs = config->default_listener.security_options.auth_plugin_configs;
		config->listeners[config->listener_count-1].security_options.auth_plugin_config_count = config->default_listener.security_options.auth_plugin_config_count;
		config->listeners[config->listener_count-1].security_options.allow_anonymous = config->default_listener.security_options.allow_anonymous;
	}

	/* Default to drop to mosquitto user if we are privileged and no user specified. */
	if(!config->user){
		config->user = "mosquitto";
	}
	if(db->verbose){
		config->log_type = INT_MAX;
	}
	return config__check(config);
}

void config__copy(struct mosquitto__config *src, struct mosquitto__config *dest)
{
	mosquitto__free(dest->security_options.acl_file);
	dest->security_options.acl_file = src->security_options.acl_file;

	dest->security_options.allow_anonymous = src->security_options.allow_anonymous;
	dest->security_options.allow_zero_length_clientid = src->security_options.allow_zero_length_clientid;

	mosquitto__free(dest->security_options.auto_id_prefix);
	dest->security_options.auto_id_prefix = src->security_options.auto_id_prefix;
	dest->security_options.auto_id_prefix_len = src->security_options.auto_id_prefix_len;

	mosquitto__free(dest->security_options.password_file);
	dest->security_options.password_file = src->security_options.password_file;

	mosquitto__free(dest->security_options.psk_file);
	dest->security_options.psk_file = src->security_options.psk_file;


	dest->allow_duplicate_messages = src->allow_duplicate_messages;


	dest->autosave_interval = src->autosave_interval;
	dest->autosave_on_changes = src->autosave_on_changes;

	mosquitto__free(dest->clientid_prefixes);
	dest->clientid_prefixes = src->clientid_prefixes;

	dest->connection_messages = src->connection_messages;
	dest->log_dest = src->log_dest;
	dest->log_facility = src->log_facility;
	dest->log_type = src->log_type;
	dest->log_timestamp = src->log_timestamp;

	mosquitto__free(dest->log_file);
	dest->log_file = src->log_file;

	dest->message_size_limit = src->message_size_limit;

	dest->persistence = src->persistence;

	mosquitto__free(dest->persistence_location);
	dest->persistence_location = src->persistence_location;

	mosquitto__free(dest->persistence_file);
	dest->persistence_file = src->persistence_file;

	mosquitto__free(dest->persistence_filepath);
	dest->persistence_filepath = src->persistence_filepath;

	dest->persistent_client_expiration = src->persistent_client_expiration;


	dest->queue_qos0_messages = src->queue_qos0_messages;
	dest->sys_interval = src->sys_interval;
	dest->upgrade_outgoing_qos = src->upgrade_outgoing_qos;

#ifdef WITH_WEBSOCKETS
	dest->websockets_log_level = src->websockets_log_level;
#endif
}


int config__read(struct mosquitto_db *db, struct mosquitto__config *config, bool reload)
{
	int rc = MOSQ_ERR_SUCCESS;
	struct config_recurse cr;
	int lineno = 0;
#ifdef WITH_PERSISTENCE
	int len;
#endif
	struct mosquitto__config config_reload;
	int i;

	if(reload){
		memset(&config_reload, 0, sizeof(struct mosquitto__config));
	}

	cr.log_dest = MQTT3_LOG_NONE;
	cr.log_dest_set = 0;
	cr.log_type = MOSQ_LOG_NONE;
	cr.log_type_set = 0;
	cr.max_inflight_bytes = 0;
	cr.max_queued_bytes = 0;
	cr.max_queued_messages = 100;

	if(!db->config_file) return 0;

	if(reload){
		/* Re-initialise appropriate config vars to default for reload. */
		config__init_reload(db, &config_reload);
		config_reload.listeners = config->listeners;
		config_reload.listener_count = config->listener_count;
		rc = config__read_file(&config_reload, reload, db->config_file, &cr, 0, &lineno);
	}else{
		rc = config__read_file(config, reload, db->config_file, &cr, 0, &lineno);
	}
	if(rc){
		log__printf(NULL, MOSQ_LOG_ERR, "Error found at %s:%d.", db->config_file, lineno);
		return rc;
	}

	if(reload){
		config__copy(&config_reload, config);
	}

	/* If auth/access options are set and allow_anonymous not explicitly set, disallow anon. */
	if(config->per_listener_settings){
		for(i=0; i<config->listener_count; i++){
			if(config->listeners[i].security_options.allow_anonymous == -1){
				if(config->listeners[i].security_options.password_file
					|| config->listeners[i].security_options.psk_file
					|| config->listeners[i].security_options.auth_plugin_configs){

					/* allow_anonymous not set explicitly, some other security options
					* have been set - so disable allow_anonymous
					*/
					config->listeners[i].security_options.allow_anonymous = false;
				}else{
					/* Default option if no security options set */
					config->listeners[i].security_options.allow_anonymous = true;
				}
			}
		}
	}else{
		if(config->security_options.allow_anonymous == -1){
			if(config->security_options.password_file
				 || config->security_options.psk_file
				 || config->security_options.auth_plugin_configs){

				/* allow_anonymous not set explicitly, some other security options
				* have been set - so disable allow_anonymous
				*/
				config->security_options.allow_anonymous = false;
			}else{
				/* Default option if no security options set */
				config->security_options.allow_anonymous = true;
			}
		}
	}
#ifdef WITH_PERSISTENCE
	if(config->persistence){
		if(!config->persistence_file){
			config->persistence_file = mosquitto__strdup("mosquitto.db");
			if(!config->persistence_file) return MOSQ_ERR_NOMEM;
		}
		mosquitto__free(config->persistence_filepath);
		if(config->persistence_location && strlen(config->persistence_location)){
			len = strlen(config->persistence_location) + strlen(config->persistence_file) + 1;
			config->persistence_filepath = mosquitto__malloc(len);
			if(!config->persistence_filepath) return MOSQ_ERR_NOMEM;
			snprintf(config->persistence_filepath, len, "%s%s", config->persistence_location, config->persistence_file);
		}else{
			config->persistence_filepath = mosquitto__strdup(config->persistence_file);
			if(!config->persistence_filepath) return MOSQ_ERR_NOMEM;
		}
	}
#endif
	/* Default to drop to mosquitto user if no other user specified. This must
	 * remain here even though it is covered in config__parse_args() because this
	 * function may be called on its own. */
	if(!config->user){
		config->user = "mosquitto";
	}

	db__limits_set(cr.max_inflight_bytes, cr.max_queued_messages, cr.max_queued_bytes);

#ifdef WITH_BRIDGE
	for(i=0; i<config->bridge_count; i++){
		if(!config->bridges[i].name || !config->bridges[i].addresses || !config->bridges[i].topic_count){
			log__printf(NULL, MOSQ_LOG_ERR, "Error: Invalid bridge configuration.");
			return MOSQ_ERR_INVAL;
		}
#ifdef FINAL_WITH_TLS_PSK
		if(config->bridges[i].tls_psk && !config->bridges[i].tls_psk_identity){
			log__printf(NULL, MOSQ_LOG_ERR, "Error: Invalid bridge configuration: missing bridge_identity.\n");
			return MOSQ_ERR_INVAL;
		}
		if(config->bridges[i].tls_psk_identity && !config->bridges[i].tls_psk){
			log__printf(NULL, MOSQ_LOG_ERR, "Error: Invalid bridge configuration: missing bridge_psk.\n");
			return MOSQ_ERR_INVAL;
		}
#endif
	}
#endif

	if(cr.log_dest_set){
		config->log_dest = cr.log_dest;
	}
	if(db->verbose){
		config->log_type = INT_MAX;
	}else if(cr.log_type_set){
		config->log_type = cr.log_type;
	}
	return MOSQ_ERR_SUCCESS;
}

int config__read_file_core(struct mosquitto__config *config, bool reload, struct config_recurse *cr, int level, int *lineno, FILE *fptr, char **buf, int *buflen)
{
	int rc;
	char *token;
	int tmp_int;
	char *saveptr = NULL;
#ifdef WITH_BRIDGE
	char *tmp_char;
	struct mosquitto__bridge *cur_bridge = NULL;
	struct mosquitto__bridge_topic *cur_topic;
#endif
	struct mosquitto__auth_plugin_config *cur_auth_plugin_config = NULL;

	time_t expiration_mult;
	char *key;
	int len;
	struct mosquitto__listener *cur_listener = &config->default_listener;
	int i;
	int lineno_ext;

	*lineno = 0;

	while(fgets_extending(buf, buflen, fptr)){
		(*lineno)++;
		if((*buf)[0] != '#' && (*buf)[0] != 10 && (*buf)[0] != 13){
			while((*buf)[strlen((*buf))-1] == 10 || (*buf)[strlen((*buf))-1] == 13){
				(*buf)[strlen((*buf))-1] = 0;
			}
			token = strtok_r((*buf), " ", &saveptr);
			if(token){
				if(!strcmp(token, "acl_file")){
					conf__set_cur_security_options(config, cur_listener, &cur_security_options);
					if(reload){
						mosquitto__free(cur_security_options->acl_file);
						cur_security_options->acl_file = NULL;
					}
					if(conf__parse_string(&token, "acl_file", &cur_security_options->acl_file, saveptr)) return MOSQ_ERR_INVAL;
				}else if(!strcmp(token, "address") || !strcmp(token, "addresses")){
#ifdef WITH_BRIDGE
					if(reload) continue; // FIXME
					if(!cur_bridge || cur_bridge->addresses){
						log__printf(NULL, MOSQ_LOG_ERR, "Error: Invalid bridge configuration.");
						return MOSQ_ERR_INVAL;
					}
					while((token = strtok_r(NULL, " ", &saveptr))){
						if (token[0] == '#'){
							break;
						}
						cur_bridge->address_count++;
						cur_bridge->addresses = mosquitto__realloc(cur_bridge->addresses, sizeof(struct bridge_address)*cur_bridge->address_count);
						if(!cur_bridge->addresses){
							log__printf(NULL, MOSQ_LOG_ERR, "Error: Out of memory.");
							return MOSQ_ERR_NOMEM;
						}
						cur_bridge->addresses[cur_bridge->address_count-1].address = token;
					}
					for(i=0; i<cur_bridge->address_count; i++){
						/* cur_bridge->addresses[i].address is now
						 * "address[:port]". If address is an IPv6 address,
						 * then port is required. We must check for the :
						 * backwards. */
						tmp_char = strrchr(cur_bridge->addresses[i].address, ':');
						if(tmp_char){
							/* Remove ':', so cur_bridge->addresses[i].address
							 * now just looks like the address. */
							tmp_char[0] = '\0';

							/* The remainder of the string */
							tmp_int = atoi(&tmp_char[1]);
							if(tmp_int < 1 || tmp_int > 65535){
								log__printf(NULL, MOSQ_LOG_ERR, "Error: Invalid port value (%d).", tmp_int);
								return MOSQ_ERR_INVAL;
							}
							cur_bridge->addresses[i].port = tmp_int;
						}else{
							cur_bridge->addresses[i].port = 1883;
						}
						/* This looks a bit weird, but isn't. Before this
						 * call, cur_bridge->addresses[i].address points
						 * to the tokenised part of the line, it will be
						 * reused in a future parse of a config line so we
						 * must duplicate it. */
						cur_bridge->addresses[i].address = mosquitto__strdup(cur_bridge->addresses[i].address);
						conf__attempt_resolve(cur_bridge->addresses[i].address, "bridge address", MOSQ_LOG_WARNING, "Warning");
					}
					if(cur_bridge->address_count == 0){
						log__printf(NULL, MOSQ_LOG_ERR, "Error: Empty address value in configuration.");
						return MOSQ_ERR_INVAL;
					}
#else
					log__printf(NULL, MOSQ_LOG_WARNING, "Warning: Bridge support not available.");
#endif
				}else if(!strcmp(token, "allow_anonymous")){
					conf__set_cur_security_options(config, cur_listener, &cur_security_options);
					if(conf__parse_bool(&token, "allow_anonymous", (bool *)&cur_security_options->allow_anonymous, saveptr)) return MOSQ_ERR_INVAL;
				}else if(!strcmp(token, "allow_duplicate_messages")){
					if(conf__parse_bool(&token, "allow_duplicate_messages", &config->allow_duplicate_messages, saveptr)) return MOSQ_ERR_INVAL;
				}else if(!strcmp(token, "allow_zero_length_clientid")){
					conf__set_cur_security_options(config, cur_listener, &cur_security_options);
					if(conf__parse_bool(&token, "allow_zero_length_clientid", &cur_security_options->allow_zero_length_clientid, saveptr)) return MOSQ_ERR_INVAL;
				}else if(!strncmp(token, "auth_opt_", 9)){
					if(reload) continue; // Auth plugin not currently valid for reloading.
					if(!cur_auth_plugin_config){
						log__printf(NULL, MOSQ_LOG_ERR, "Error: An auth_opt_ option exists in the config file without an auth_plugin.");
						return MOSQ_ERR_INVAL;
					}
					if(strlen(token) < 12){
						/* auth_opt_ == 9, + one digit key == 10, + one space == 11, + one value == 12 */
						log__printf(NULL, MOSQ_LOG_ERR, "Error: Invalid auth_opt_ config option.");
						return MOSQ_ERR_INVAL;
					}
					key = mosquitto__strdup(&token[9]);
					if(!key){
						log__printf(NULL, MOSQ_LOG_ERR, "Error: Out of memory.");
						return MOSQ_ERR_NOMEM;
					}else if(STREMPTY(key)){
						log__printf(NULL, MOSQ_LOG_ERR, "Error: Invalid auth_opt_ config option.");
						mosquitto__free(key);
						return MOSQ_ERR_INVAL;
					}
					token += 9+strlen(key)+1;
					while(token[0] == ' ' || token[0] == '\t'){
						token++;
					}
					if(token[0]){
						cur_auth_plugin_config->option_count++;
						cur_auth_plugin_config->options = mosquitto__realloc(cur_auth_plugin_config->options, cur_auth_plugin_config->option_count*sizeof(struct mosquitto_auth_opt));
						if(!cur_auth_plugin_config->options){
							log__printf(NULL, MOSQ_LOG_ERR, "Error: Out of memory.");
							mosquitto__free(key);
							return MOSQ_ERR_NOMEM;
						}
						cur_auth_plugin_config->options[cur_auth_plugin_config->option_count-1].key = key;
						cur_auth_plugin_config->options[cur_auth_plugin_config->option_count-1].value = mosquitto__strdup(token);
						if(!cur_auth_plugin_config->options[cur_auth_plugin_config->option_count-1].value){
							log__printf(NULL, MOSQ_LOG_ERR, "Error: Out of memory.");
							return MOSQ_ERR_NOMEM;
						}
					}else{
						log__printf(NULL, MOSQ_LOG_ERR, "Error: Empty %s value in configuration.", key);
						mosquitto__free(key);
						return MOSQ_ERR_INVAL;
					}
				}else if(!strcmp(token, "auth_plugin")){
					if(reload) continue; // Auth plugin not currently valid for reloading.
					conf__set_cur_security_options(config, cur_listener, &cur_security_options);
					cur_security_options->auth_plugin_configs = mosquitto__realloc(cur_security_options->auth_plugin_configs, (cur_security_options->auth_plugin_config_count+1)*sizeof(struct mosquitto__auth_plugin_config));
					if(!cur_security_options->auth_plugin_configs){
						log__printf(NULL, MOSQ_LOG_ERR, "Error: Out of memory.");
						return MOSQ_ERR_NOMEM;
					}
					cur_auth_plugin_config = &cur_security_options->auth_plugin_configs[cur_security_options->auth_plugin_config_count];
					memset(cur_auth_plugin_config, 0, sizeof(struct mosquitto__auth_plugin_config));
					cur_auth_plugin_config->path = NULL;
					cur_auth_plugin_config->options = NULL;
					cur_auth_plugin_config->option_count = 0;
					cur_auth_plugin_config->deny_special_chars = true;
					cur_security_options->auth_plugin_config_count++;
					if(conf__parse_string(&token, "auth_plugin", &cur_auth_plugin_config->path, saveptr)) return MOSQ_ERR_INVAL;
				}else if(!strcmp(token, "auth_plugin_deny_special_chars")){
					if(reload) continue; // Auth plugin not currently valid for reloading.
					if(!cur_auth_plugin_config){
						log__printf(NULL, MOSQ_LOG_ERR, "Error: An auth_plugin_deny_special_chars option exists in the config file without an auth_plugin.");
						return MOSQ_ERR_INVAL;
					}
					if(conf__parse_bool(&token, "auth_plugin_deny_special_chars", &cur_auth_plugin_config->deny_special_chars, saveptr)) return MOSQ_ERR_INVAL;
				}else if(!strcmp(token, "auto_id_prefix")){
					conf__set_cur_security_options(config, cur_listener, &cur_security_options);
					if(conf__parse_string(&token, "auto_id_prefix", &cur_security_options->auto_id_prefix, saveptr)) return MOSQ_ERR_INVAL;
					if(cur_security_options->auto_id_prefix){
						cur_security_options->auto_id_prefix_len = strlen(cur_security_options->auto_id_prefix);
					}else{
						cur_security_options->auto_id_prefix_len = 0;
					}
				}else if(!strcmp(token, "autosave_interval")){
					if(conf__parse_int(&token, "autosave_interval", &config->autosave_interval, saveptr)) return MOSQ_ERR_INVAL;
					if(config->autosave_interval < 0) config->autosave_interval = 0;
				}else if(!strcmp(token, "autosave_on_changes")){
					if(conf__parse_bool(&token, "autosave_on_changes", &config->autosave_on_changes, saveptr)) return MOSQ_ERR_INVAL;
				}else if(!strcmp(token, "bind_address")){
					if(reload) continue; // Listener not valid for reloading.
					if(conf__parse_string(&token, "default listener bind_address", &config->default_listener.host, saveptr)) return MOSQ_ERR_INVAL;
					if(conf__attempt_resolve(config->default_listener.host, "bind_address", MOSQ_LOG_ERR, "Error")){
						return MOSQ_ERR_INVAL;
					}
				}else if(!strcmp(token, "bridge_attempt_unsubscribe")){
#ifdef WITH_BRIDGE
					if(reload) continue; // FIXME
					if(!cur_bridge){
						log__printf(NULL, MOSQ_LOG_ERR, "Error: Invalid bridge configuration.");
						return MOSQ_ERR_INVAL;
					}
					if(conf__parse_bool(&token, "bridge_attempt_unsubscribe", &cur_bridge->attempt_unsubscribe, saveptr)) return MOSQ_ERR_INVAL;
#else
					log__printf(NULL, MOSQ_LOG_WARNING, "Warning: Bridge support not available.");
#endif
				}else if(!strcmp(token, "bridge_cafile")){
#if defined(WITH_BRIDGE) && defined(WITH_TLS)
					if(reload) continue; // FIXME
					if(!cur_bridge){
						log__printf(NULL, MOSQ_LOG_ERR, "Error: Invalid bridge configuration.");
						return MOSQ_ERR_INVAL;
					}
#ifdef FINAL_WITH_TLS_PSK
					if(cur_bridge->tls_psk_identity || cur_bridge->tls_psk){
						log__printf(NULL, MOSQ_LOG_ERR, "Error: Cannot use both certificate and psk encryption in a single bridge.");
						return MOSQ_ERR_INVAL;
					}
#endif
					if(conf__parse_string(&token, "bridge_cafile", &cur_bridge->tls_cafile, saveptr)) return MOSQ_ERR_INVAL;
#else
					log__printf(NULL, MOSQ_LOG_WARNING, "Warning: Bridge and/or TLS support not available.");
#endif
				}else if(!strcmp(token, "bridge_capath")){
#if defined(WITH_BRIDGE) && defined(WITH_TLS)
					if(reload) continue; // FIXME
					if(!cur_bridge){
						log__printf(NULL, MOSQ_LOG_ERR, "Error: Invalid bridge configuration.");
						return MOSQ_ERR_INVAL;
					}
#ifdef FINAL_WITH_TLS_PSK
					if(cur_bridge->tls_psk_identity || cur_bridge->tls_psk){
						log__printf(NULL, MOSQ_LOG_ERR, "Error: Cannot use both certificate and psk encryption in a single bridge.");
						return MOSQ_ERR_INVAL;
					}
#endif
					if(conf__parse_string(&token, "bridge_capath", &cur_bridge->tls_capath, saveptr)) return MOSQ_ERR_INVAL;
#else
					log__printf(NULL, MOSQ_LOG_WARNING, "Warning: Bridge and/or TLS support not available.");
#endif
				}else if(!strcmp(token, "bridge_certfile")){
#if defined(WITH_BRIDGE) && defined(WITH_TLS)
					if(reload) continue; // FIXME
					if(!cur_bridge){
						log__printf(NULL, MOSQ_LOG_ERR, "Error: Invalid bridge configuration.");
						return MOSQ_ERR_INVAL;
					}
#ifdef FINAL_WITH_TLS_PSK
					if(cur_bridge->tls_psk_identity || cur_bridge->tls_psk){
						log__printf(NULL, MOSQ_LOG_ERR, "Error: Cannot use both certificate and psk encryption in a single bridge.");
						return MOSQ_ERR_INVAL;
					}
#endif
					if(conf__parse_string(&token, "bridge_certfile", &cur_bridge->tls_certfile, saveptr)) return MOSQ_ERR_INVAL;
#else
					log__printf(NULL, MOSQ_LOG_WARNING, "Warning: Bridge and/or TLS support not available.");
#endif
				}else if(!strcmp(token, "bridge_identity")){
#if defined(WITH_BRIDGE) && defined(FINAL_WITH_TLS_PSK)
					if(reload) continue; // FIXME
					if(!cur_bridge){
						log__printf(NULL, MOSQ_LOG_ERR, "Error: Invalid bridge configuration.");
						return MOSQ_ERR_INVAL;
					}
					if(cur_bridge->tls_cafile || cur_bridge->tls_capath || cur_bridge->tls_certfile || cur_bridge->tls_keyfile){
						log__printf(NULL, MOSQ_LOG_ERR, "Error: Cannot use both certificate and identity encryption in a single bridge.");
						return MOSQ_ERR_INVAL;
					}
					if(conf__parse_string(&token, "bridge_identity", &cur_bridge->tls_psk_identity, saveptr)) return MOSQ_ERR_INVAL;
#else
					log__printf(NULL, MOSQ_LOG_WARNING, "Warning: Bridge and/or TLS-PSK support not available.");
#endif
				}else if(!strcmp(token, "bridge_insecure")){
#if defined(WITH_BRIDGE) && defined(WITH_TLS)
					if(reload) continue; // FIXME
					if(!cur_bridge){
						log__printf(NULL, MOSQ_LOG_ERR, "Error: Invalid bridge configuration.");
						return MOSQ_ERR_INVAL;
					}
					if(conf__parse_bool(&token, "bridge_insecure", &cur_bridge->tls_insecure, saveptr)) return MOSQ_ERR_INVAL;
					if(cur_bridge->tls_insecure){
						log__printf(NULL, MOSQ_LOG_WARNING, "Warning: Bridge %s using insecure mode.", cur_bridge->name);
					}
#else
					log__printf(NULL, MOSQ_LOG_WARNING, "Warning: Bridge and/or TLS-PSK support not available.");
#endif
				}else if(!strcmp(token, "bridge_keyfile")){
#if defined(WITH_BRIDGE) && defined(WITH_TLS)
					if(reload) continue; // FIXME
					if(!cur_bridge){
						log__printf(NULL, MOSQ_LOG_ERR, "Error: Invalid bridge configuration.");
						return MOSQ_ERR_INVAL;
					}
#ifdef FINAL_WITH_TLS_PSK
					if(cur_bridge->tls_psk_identity || cur_bridge->tls_psk){
						log__printf(NULL, MOSQ_LOG_ERR, "Error: Cannot use both certificate and psk encryption in a single bridge.");
						return MOSQ_ERR_INVAL;
					}
#endif
					if(conf__parse_string(&token, "bridge_keyfile", &cur_bridge->tls_keyfile, saveptr)) return MOSQ_ERR_INVAL;
#else
					log__printf(NULL, MOSQ_LOG_WARNING, "Warning: Bridge and/or TLS support not available.");
#endif
				}else if(!strcmp(token, "bridge_protocol_version")){
#ifdef WITH_BRIDGE
					if(reload) continue; // FIXME
					if(!cur_bridge){
						log__printf(NULL, MOSQ_LOG_ERR, "Error: Invalid bridge configuration.");
						return MOSQ_ERR_INVAL;
					}
					token = strtok_r(NULL, "", &saveptr);
					if(token){
						if(!strcmp(token, "mqttv31")){
							cur_bridge->protocol_version = mosq_p_mqtt31;
						}else if(!strcmp(token, "mqttv311")){
							cur_bridge->protocol_version = mosq_p_mqtt311;
						}else{
							log__printf(NULL, MOSQ_LOG_ERR, "Error: Invalid bridge_protocol_version value (%s).", token);
							return MOSQ_ERR_INVAL;
						}
					}else{
						log__printf(NULL, MOSQ_LOG_ERR, "Error: Empty bridge_protocol_version value in configuration.");
						return MOSQ_ERR_INVAL;
					}
#else
					log__printf(NULL, MOSQ_LOG_WARNING, "Warning: Bridge support not available.");
#endif
				}else if(!strcmp(token, "bridge_psk")){
#if defined(WITH_BRIDGE) && defined(FINAL_WITH_TLS_PSK)
					if(reload) continue; // FIXME
					if(!cur_bridge){
						log__printf(NULL, MOSQ_LOG_ERR, "Error: Invalid bridge configuration.");
						return MOSQ_ERR_INVAL;
					}
					if(cur_bridge->tls_cafile || cur_bridge->tls_capath || cur_bridge->tls_certfile || cur_bridge->tls_keyfile){
						log__printf(NULL, MOSQ_LOG_ERR, "Error: Cannot use both certificate and psk encryption in a single bridge.");
						return MOSQ_ERR_INVAL;
					}
					if(conf__parse_string(&token, "bridge_psk", &cur_bridge->tls_psk, saveptr)) return MOSQ_ERR_INVAL;
#else
					log__printf(NULL, MOSQ_LOG_WARNING, "Warning: Bridge and/or TLS-PSK support not available.");
#endif
				}else if(!strcmp(token, "bridge_tls_version")){
#if defined(WITH_BRIDGE) && defined(WITH_TLS)
					if(reload) continue; // FIXME
					if(!cur_bridge){
						log__printf(NULL, MOSQ_LOG_ERR, "Error: Invalid bridge configuration.");
						return MOSQ_ERR_INVAL;
					}
					if(conf__parse_string(&token, "bridge_tls_version", &cur_bridge->tls_version, saveptr)) return MOSQ_ERR_INVAL;
#else
					log__printf(NULL, MOSQ_LOG_WARNING, "Warning: Bridge and/or TLS support not available.");
#endif
				}else if(!strcmp(token, "cafile")){
#if defined(WITH_TLS)
					if(reload) continue; // Listeners not valid for reloading.
					if(cur_listener->psk_hint){
						log__printf(NULL, MOSQ_LOG_ERR, "Error: Cannot use both certificate and psk encryption in a single listener.");
						return MOSQ_ERR_INVAL;
					}
					if(conf__parse_string(&token, "cafile", &cur_listener->cafile, saveptr)) return MOSQ_ERR_INVAL;
#else
					log__printf(NULL, MOSQ_LOG_WARNING, "Warning: TLS support not available.");
#endif
				}else if(!strcmp(token, "capath")){
#ifdef WITH_TLS
					if(reload) continue; // Listeners not valid for reloading.
					if(conf__parse_string(&token, "capath", &cur_listener->capath, saveptr)) return MOSQ_ERR_INVAL;
#else
					log__printf(NULL, MOSQ_LOG_WARNING, "Warning: TLS support not available.");
#endif
				}else if(!strcmp(token, "certfile")){
#ifdef WITH_TLS
					if(reload) continue; // Listeners not valid for reloading.
					if(cur_listener->psk_hint){
						log__printf(NULL, MOSQ_LOG_ERR, "Error: Cannot use both certificate and psk encryption in a single listener.");
						return MOSQ_ERR_INVAL;
					}
					if(conf__parse_string(&token, "certfile", &cur_listener->certfile, saveptr)) return MOSQ_ERR_INVAL;
#else
					log__printf(NULL, MOSQ_LOG_WARNING, "Warning: TLS support not available.");
#endif
				}else if(!strcmp(token, "check_retain_source")){
					conf__set_cur_security_options(config, cur_listener, &cur_security_options);
					if(conf__parse_bool(&token, "check_retain_source", &config->check_retain_source, saveptr)) return MOSQ_ERR_INVAL;
				}else if(!strcmp(token, "ciphers")){
#ifdef WITH_TLS
					if(reload) continue; // Listeners not valid for reloading.
					if(conf__parse_string(&token, "ciphers", &cur_listener->ciphers, saveptr)) return MOSQ_ERR_INVAL;
#else
					log__printf(NULL, MOSQ_LOG_WARNING, "Warning: TLS support not available.");
#endif
				}else if(!strcmp(token, "clientid") || !strcmp(token, "remote_clientid")){
#ifdef WITH_BRIDGE
					if(reload) continue; // FIXME
					if(!cur_bridge){
						log__printf(NULL, MOSQ_LOG_ERR, "Error: Invalid bridge configuration.");
						return MOSQ_ERR_INVAL;
					}
					if(conf__parse_string(&token, "bridge remote clientid", &cur_bridge->remote_clientid, saveptr)) return MOSQ_ERR_INVAL;
#else
					log__printf(NULL, MOSQ_LOG_WARNING, "Warning: Bridge support not available.");
#endif
				}else if(!strcmp(token, "cleansession")){
#ifdef WITH_BRIDGE
					if(reload) continue; // FIXME
					if(!cur_bridge){
						log__printf(NULL, MOSQ_LOG_ERR, "Error: Invalid bridge configuration.");
						return MOSQ_ERR_INVAL;
					}
					if(conf__parse_bool(&token, "cleansession", &cur_bridge->clean_start, saveptr)) return MOSQ_ERR_INVAL;
#else
					log__printf(NULL, MOSQ_LOG_WARNING, "Warning: Bridge support not available.");
#endif
				}else if(!strcmp(token, "clientid_prefixes")){
					if(reload){
						mosquitto__free(config->clientid_prefixes);
						config->clientid_prefixes = NULL;
					}
					if(conf__parse_string(&token, "clientid_prefixes", &config->clientid_prefixes, saveptr)) return MOSQ_ERR_INVAL;
				}else if(!strcmp(token, "connection")){
#ifdef WITH_BRIDGE
					if(reload) continue; // FIXME
					token = strtok_r(NULL, " ", &saveptr);
					if(token){
						/* Check for existing bridge name. */
						for(i=0; i<config->bridge_count; i++){
							if(!strcmp(config->bridges[i].name, token)){
								log__printf(NULL, MOSQ_LOG_ERR, "Error: Duplicate bridge name \"%s\".", token);
								return MOSQ_ERR_INVAL;
							}
						}

						config->bridge_count++;
						config->bridges = mosquitto__realloc(config->bridges, config->bridge_count*sizeof(struct mosquitto__bridge));
						if(!config->bridges){
							log__printf(NULL, MOSQ_LOG_ERR, "Error: Out of memory.");
							return MOSQ_ERR_NOMEM;
						}
						cur_bridge = &(config->bridges[config->bridge_count-1]);
						memset(cur_bridge, 0, sizeof(struct mosquitto__bridge));
						cur_bridge->name = mosquitto__strdup(token);
						if(!cur_bridge->name){
							log__printf(NULL, MOSQ_LOG_ERR, "Error: Out of memory.");
							return MOSQ_ERR_NOMEM;
						}
						cur_bridge->keepalive = 60;
						cur_bridge->notifications = true;
						cur_bridge->notifications_local_only = false;
						cur_bridge->start_type = bst_automatic;
						cur_bridge->idle_timeout = 60;
						cur_bridge->restart_timeout = 30;
						cur_bridge->threshold = 10;
						cur_bridge->try_private = true;
						cur_bridge->attempt_unsubscribe = true;
						cur_bridge->protocol_version = mosq_p_mqtt311;
						cur_bridge->primary_retry_sock = INVALID_SOCKET;
					}else{
						log__printf(NULL, MOSQ_LOG_ERR, "Error: Empty connection value in configuration.");
						return MOSQ_ERR_INVAL;
					}
#else
					log__printf(NULL, MOSQ_LOG_WARNING, "Warning: Bridge support not available.");
#endif
				}else if(!strcmp(token, "connection_messages")){
					if(conf__parse_bool(&token, token, &config->connection_messages, saveptr)) return MOSQ_ERR_INVAL;
				}else if(!strcmp(token, "crlfile")){
#ifdef WITH_TLS
					if(reload) continue; // Listeners not valid for reloading.
					if(conf__parse_string(&token, "crlfile", &cur_listener->crlfile, saveptr)) return MOSQ_ERR_INVAL;
#else
					log__printf(NULL, MOSQ_LOG_WARNING, "Warning: TLS support not available.");
#endif
				}else if(!strcmp(token, "http_dir")){
#ifdef WITH_WEBSOCKETS
					if(reload) continue; // Listeners not valid for reloading.
					if(conf__parse_string(&token, "http_dir", &cur_listener->http_dir, saveptr)) return MOSQ_ERR_INVAL;
#else
					log__printf(NULL, MOSQ_LOG_WARNING, "Warning: Websockets support not available.");
#endif
				}else if(!strcmp(token, "idle_timeout")){
#ifdef WITH_BRIDGE
					if(reload) continue; // FIXME
					if(!cur_bridge){
						log__printf(NULL, MOSQ_LOG_ERR, "Error: Invalid bridge configuration.");
						return MOSQ_ERR_INVAL;
					}
					if(conf__parse_int(&token, "idle_timeout", &cur_bridge->idle_timeout, saveptr)) return MOSQ_ERR_INVAL;
					if(cur_bridge->idle_timeout < 1){
						log__printf(NULL, MOSQ_LOG_NOTICE, "idle_timeout interval too low, using 1 second.");
						cur_bridge->idle_timeout = 1;
					}
#else
					log__printf(NULL, MOSQ_LOG_WARNING, "Warning: Bridge support not available.");
#endif
				}else if(!strcmp(token, "include_dir")){
					if(level == 0){
						/* Only process include_dir from the main config file. */
						token = strtok_r(NULL, "", &saveptr);
						if(!token){
							log__printf(NULL, MOSQ_LOG_ERR, "Error: Empty include_dir value in configuration.");
							return 1;
						}

						char **files;
						int file_count;
						rc = config__get_dir_files(token, &files, &file_count);
						if(rc) return rc;

						for(i=0; i<file_count; i++){
							log__printf(NULL, MOSQ_LOG_INFO, "Loading config file %s", files[i]);

							rc = config__read_file(config, reload, files[i], cr, level+1, &lineno_ext);
							if(rc){
								log__printf(NULL, MOSQ_LOG_ERR, "Error found at %s:%d.", files[i], lineno_ext);
								/* Free happens below */
								break;
							}
						}
						for(i=0; i<file_count; i++){
							mosquitto__free(files[i]);
						}
						mosquitto__free(files);
						if(rc) return rc; /* This returns if config__read_file() fails above */
					}
				}else if(!strcmp(token, "keepalive_interval")){
#ifdef WITH_BRIDGE
					if(reload) continue; // FIXME
					if(!cur_bridge){
						log__printf(NULL, MOSQ_LOG_ERR, "Error: Invalid bridge configuration.");
						return MOSQ_ERR_INVAL;
					}
					if(conf__parse_int(&token, "keepalive_interval", &cur_bridge->keepalive, saveptr)) return MOSQ_ERR_INVAL;
					if(cur_bridge->keepalive < 5){
						log__printf(NULL, MOSQ_LOG_NOTICE, "keepalive interval too low, using 5 seconds.");
						cur_bridge->keepalive = 5;
					}
#else
					log__printf(NULL, MOSQ_LOG_WARNING, "Warning: Bridge support not available.");
#endif
				}else if(!strcmp(token, "keyfile")){
#ifdef WITH_TLS
					if(reload) continue; // Listeners not valid for reloading.
					if(conf__parse_string(&token, "keyfile", &cur_listener->keyfile, saveptr)) return MOSQ_ERR_INVAL;
#else
					log__printf(NULL, MOSQ_LOG_WARNING, "Warning: TLS support not available.");
#endif
				}else if(!strcmp(token, "listener")){
					token = strtok_r(NULL, " ", &saveptr);
					if(token){
						tmp_int = atoi(token);
						if(tmp_int < 1 || tmp_int > 65535){
							log__printf(NULL, MOSQ_LOG_ERR, "Error: Invalid port value (%d).", tmp_int);
							return MOSQ_ERR_INVAL;
						}

						if(reload){
							/* We reload listeners settings based on port number.
							 * If the port number doesn't already exist, exit with a complaint. */
							cur_listener = NULL;
							for(i=0; i<config->listener_count; i++){
								if(config->listeners[i].port == tmp_int){
									cur_listener = &config->listeners[i];
								}
							}
							if(!cur_listener){
								log__printf(NULL, MOSQ_LOG_ERR, "Error: It is not currently possible to add/remove listeners when reloading the config file.");
								return MOSQ_ERR_INVAL;
							}
						}else{
							config->listener_count++;
							config->listeners = mosquitto__realloc(config->listeners, sizeof(struct mosquitto__listener)*config->listener_count);
							if(!config->listeners){
								log__printf(NULL, MOSQ_LOG_ERR, "Error: Out of memory.");
								return MOSQ_ERR_NOMEM;
							}
							cur_listener = &config->listeners[config->listener_count-1];
							memset(cur_listener, 0, sizeof(struct mosquitto__listener));
						}

						cur_listener->security_options.allow_anonymous = -1;
						cur_listener->protocol = mp_mqtt;
						cur_listener->port = tmp_int;
<<<<<<< HEAD
						cur_listener->maximum_qos = 2;
						token = strtok_r(NULL, "", &saveptr);
=======
						token = strtok_r(NULL, " ", &saveptr);
						if (token != NULL && token[0] == '#'){
							token = NULL;
						}
>>>>>>> e72d1d6f
						mosquitto__free(cur_listener->host);
						if(token){
							cur_listener->host = mosquitto__strdup(token);
						}else{
							cur_listener->host = NULL;
						}
					}else{
						log__printf(NULL, MOSQ_LOG_ERR, "Error: Empty listener value in configuration.");
						return MOSQ_ERR_INVAL;
					}
				}else if(!strcmp(token, "local_clientid")){
#ifdef WITH_BRIDGE
					if(reload) continue; // FIXME
					if(!cur_bridge){
						log__printf(NULL, MOSQ_LOG_ERR, "Error: Invalid bridge configuration.");
						return MOSQ_ERR_INVAL;
					}
					if(conf__parse_string(&token, "bridge local clientd", &cur_bridge->local_clientid, saveptr)) return MOSQ_ERR_INVAL;
#else
					log__printf(NULL, MOSQ_LOG_WARNING, "Warning: Bridge support not available.");
#endif
				}else if(!strcmp(token, "local_password")){
#ifdef WITH_BRIDGE
					if(reload) continue; // FIXME
					if(!cur_bridge){
						log__printf(NULL, MOSQ_LOG_ERR, "Error: Invalid bridge configuration.");
						return MOSQ_ERR_INVAL;
					}
					if(conf__parse_string(&token, "bridge local_password", &cur_bridge->local_password, saveptr)) return MOSQ_ERR_INVAL;
#else
					log__printf(NULL, MOSQ_LOG_WARNING, "Warning: Bridge support not available.");
#endif
				}else if(!strcmp(token, "local_username")){
#ifdef WITH_BRIDGE
					if(reload) continue; // FIXME
					if(!cur_bridge){
						log__printf(NULL, MOSQ_LOG_ERR, "Error: Invalid bridge configuration.");
						return MOSQ_ERR_INVAL;
					}
					if(conf__parse_string(&token, "bridge local_username", &cur_bridge->local_username, saveptr)) return MOSQ_ERR_INVAL;
#else
					log__printf(NULL, MOSQ_LOG_WARNING, "Warning: Bridge support not available.");
#endif
				}else if(!strcmp(token, "log_dest")){
					token = strtok_r(NULL, " ", &saveptr);
					if(token){
						cr->log_dest_set = 1;
						if(!strcmp(token, "none")){
							cr->log_dest = MQTT3_LOG_NONE;
						}else if(!strcmp(token, "syslog")){
							cr->log_dest |= MQTT3_LOG_SYSLOG;
						}else if(!strcmp(token, "stdout")){
							cr->log_dest |= MQTT3_LOG_STDOUT;
						}else if(!strcmp(token, "stderr")){
							cr->log_dest |= MQTT3_LOG_STDERR;
						}else if(!strcmp(token, "topic")){
							cr->log_dest |= MQTT3_LOG_TOPIC;
						}else if(!strcmp(token, "file")){
							cr->log_dest |= MQTT3_LOG_FILE;
							if(config->log_fptr || config->log_file){
								log__printf(NULL, MOSQ_LOG_ERR, "Error: Duplicate \"log_dest file\" value.");
								return MOSQ_ERR_INVAL;
							}
							/* Get remaining string. */
							token = &token[strlen(token)+1];
							while(token[0] == ' ' || token[0] == '\t'){
								token++;
							}
							if(token[0]){
								config->log_file = mosquitto__strdup(token);
								if(!config->log_file){
									log__printf(NULL, MOSQ_LOG_ERR, "Error: Out of memory.");
									return MOSQ_ERR_NOMEM;
								}
							}else{
								log__printf(NULL, MOSQ_LOG_ERR, "Error: Empty \"log_dest file\" value in configuration.");
								return MOSQ_ERR_INVAL;
							}
						}else{
							log__printf(NULL, MOSQ_LOG_ERR, "Error: Invalid log_dest value (%s).", token);
							return MOSQ_ERR_INVAL;
						}
#if defined(WIN32) || defined(__CYGWIN__)
						if(service_handle){
							if(cr->log_dest == MQTT3_LOG_STDOUT || cr->log_dest == MQTT3_LOG_STDERR){
								log__printf(NULL, MOSQ_LOG_ERR, "Error: Cannot log to stdout/stderr when running as a Windows service.");
								return MOSQ_ERR_INVAL;
							}
						}
#endif
					}else{
						log__printf(NULL, MOSQ_LOG_ERR, "Error: Empty log_dest value in configuration.");
						return MOSQ_ERR_INVAL;
					}
				}else if(!strcmp(token, "log_facility")){
#if defined(WIN32) || defined(__CYGWIN__)
					log__printf(NULL, MOSQ_LOG_WARNING, "Warning: log_facility not supported on Windows.");
#else
					if(conf__parse_int(&token, "log_facility", &tmp_int, saveptr)) return MOSQ_ERR_INVAL;
					switch(tmp_int){
						case 0:
							config->log_facility = LOG_LOCAL0;
							break;
						case 1:
							config->log_facility = LOG_LOCAL1;
							break;
						case 2:
							config->log_facility = LOG_LOCAL2;
							break;
						case 3:
							config->log_facility = LOG_LOCAL3;
							break;
						case 4:
							config->log_facility = LOG_LOCAL4;
							break;
						case 5:
							config->log_facility = LOG_LOCAL5;
							break;
						case 6:
							config->log_facility = LOG_LOCAL6;
							break;
						case 7:
							config->log_facility = LOG_LOCAL7;
							break;
						default:
							log__printf(NULL, MOSQ_LOG_ERR, "Error: Invalid log_facility value (%d).", tmp_int);
							return MOSQ_ERR_INVAL;
					}
#endif
				}else if(!strcmp(token, "log_timestamp")){
					if(conf__parse_bool(&token, token, &config->log_timestamp, saveptr)) return MOSQ_ERR_INVAL;
				}else if(!strcmp(token, "log_type")){
					token = strtok_r(NULL, " ", &saveptr);
					if(token){
						cr->log_type_set = 1;
						if(!strcmp(token, "none")){
							cr->log_type = MOSQ_LOG_NONE;
						}else if(!strcmp(token, "information")){
							cr->log_type |= MOSQ_LOG_INFO;
						}else if(!strcmp(token, "notice")){
							cr->log_type |= MOSQ_LOG_NOTICE;
						}else if(!strcmp(token, "warning")){
							cr->log_type |= MOSQ_LOG_WARNING;
						}else if(!strcmp(token, "error")){
							cr->log_type |= MOSQ_LOG_ERR;
						}else if(!strcmp(token, "debug")){
							cr->log_type |= MOSQ_LOG_DEBUG;
						}else if(!strcmp(token, "subscribe")){
							cr->log_type |= MOSQ_LOG_SUBSCRIBE;
						}else if(!strcmp(token, "unsubscribe")){
							cr->log_type |= MOSQ_LOG_UNSUBSCRIBE;
#ifdef WITH_WEBSOCKETS
						}else if(!strcmp(token, "websockets")){
							cr->log_type |= MOSQ_LOG_WEBSOCKETS;
#endif
						}else if(!strcmp(token, "all")){
							cr->log_type = INT_MAX;
						}else{
							log__printf(NULL, MOSQ_LOG_ERR, "Error: Invalid log_type value (%s).", token);
							return MOSQ_ERR_INVAL;
						}
					}else{
						log__printf(NULL, MOSQ_LOG_ERR, "Error: Empty log_type value in configuration.");
					}
				}else if(!strcmp(token, "max_connections")){
					if(reload) continue; // Listeners not valid for reloading.
					token = strtok_r(NULL, " ", &saveptr);
					if(token){
						cur_listener->max_connections = atoi(token);
						if(cur_listener->max_connections < 0) cur_listener->max_connections = -1;
					}else{
						log__printf(NULL, MOSQ_LOG_ERR, "Error: Empty max_connections value in configuration.");
					}
				}else if(!strcmp(token, "maximum_qos")){
					if(reload) continue; // Listeners not valid for reloading.
					if(conf__parse_int(&token, "maximum_qos", &tmp_int, saveptr)) return MOSQ_ERR_INVAL;
					if(tmp_int < 0 || tmp_int > 2){
						log__printf(NULL, MOSQ_LOG_ERR, "Error: maximum_qos must be between 0 and 2 inclusive.");
						return MOSQ_ERR_INVAL;
					}
					cur_listener->maximum_qos = tmp_int;
				}else if(!strcmp(token, "max_inflight_bytes")){
					token = strtok_r(NULL, " ", &saveptr);
					if(token){
						cr->max_inflight_bytes = atol(token);
					}else{
						log__printf(NULL, MOSQ_LOG_ERR, "Error: Empty max_inflight_bytes value in configuration.");
					}
				}else if(!strcmp(token, "max_inflight_messages")){
					if(conf__parse_int(&token, "max_inflight_messages", &tmp_int, saveptr)) return MOSQ_ERR_INVAL;
					if(tmp_int < 0 || tmp_int == 65535){
						tmp_int = 0;
					}else if(tmp_int > 65535){
						log__printf(NULL, MOSQ_LOG_ERR, "Error: max_inflight_messages must be <= 65535.");
						return MOSQ_ERR_INVAL;
					}
					config->max_inflight_messages = tmp_int;
				}else if(!strcmp(token, "max_keepalive")){
					if(conf__parse_int(&token, "max_keepalive", &tmp_int, saveptr)) return MOSQ_ERR_INVAL;
					if(tmp_int < 10 || tmp_int > 65535){
						log__printf(NULL, MOSQ_LOG_ERR, "Error: Invalid max_keepalive value (%d).", tmp_int);
						return MOSQ_ERR_INVAL;
					}
					config->max_keepalive = tmp_int;
				}else if(!strcmp(token, "max_queued_bytes")){
					token = strtok_r(NULL, " ", &saveptr);
					if(token){
						cr->max_queued_bytes = atol(token); /* 63 bits is ok right? */
					}else{
						log__printf(NULL, MOSQ_LOG_ERR, "Error: Empty max_queued_bytes value in configuration.");
					}
				}else if(!strcmp(token, "max_queued_messages")){
					token = strtok_r(NULL, " ", &saveptr);
					if(token){
						cr->max_queued_messages = atoi(token);
						if(cr->max_queued_messages < 0) cr->max_queued_messages = 0;
					}else{
						log__printf(NULL, MOSQ_LOG_ERR, "Error: Empty max_queued_messages value in configuration.");
					}
				}else if(!strcmp(token, "memory_limit")){
					ssize_t lim;
					if(conf__parse_ssize_t(&token, "memory_limit", &lim, saveptr)) return MOSQ_ERR_INVAL;
					if(lim < 0){
						log__printf(NULL, MOSQ_LOG_ERR, "Error: Invalid memory_limit value (%ld).", lim);
						return MOSQ_ERR_INVAL;
					}
					memory__set_limit(lim);
				}else if(!strcmp(token, "message_size_limit")){
					if(conf__parse_int(&token, "message_size_limit", (int *)&config->message_size_limit, saveptr)) return MOSQ_ERR_INVAL;
					if(config->message_size_limit > MQTT_MAX_PAYLOAD){
						log__printf(NULL, MOSQ_LOG_ERR, "Error: Invalid message_size_limit value (%u).", config->message_size_limit);
						return MOSQ_ERR_INVAL;
					}
				}else if(!strcmp(token, "mount_point")){
					if(reload) continue; // Listeners not valid for reloading.
					if(config->listener_count == 0){
						log__printf(NULL, MOSQ_LOG_ERR, "Error: You must use create a listener before using the mount_point option in the configuration file.");
						return MOSQ_ERR_INVAL;
					}
					if(conf__parse_string(&token, "mount_point", &cur_listener->mount_point, saveptr)) return MOSQ_ERR_INVAL;
					if(mosquitto_pub_topic_check(cur_listener->mount_point) != MOSQ_ERR_SUCCESS){
						log__printf(NULL, MOSQ_LOG_ERR,
								"Error: Invalid mount_point '%s'. Does it contain a wildcard character?",
								cur_listener->mount_point);
						return MOSQ_ERR_INVAL;
					}
				}else if(!strcmp(token, "notifications")){
#ifdef WITH_BRIDGE
					if(reload) continue; // FIXME
					if(!cur_bridge){
						log__printf(NULL, MOSQ_LOG_ERR, "Error: Invalid bridge configuration.");
						return MOSQ_ERR_INVAL;
					}
					if(conf__parse_bool(&token, "notifications", &cur_bridge->notifications, saveptr)) return MOSQ_ERR_INVAL;
#else
					log__printf(NULL, MOSQ_LOG_WARNING, "Warning: Bridge support not available.");
#endif
				}else if(!strcmp(token, "notifications_local_only")){
#ifdef WITH_BRIDGE
					if(reload) continue; // FIXME
					if(!cur_bridge){
						log__printf(NULL, MOSQ_LOG_ERR, "Error: Invalid bridge configuration");
						return MOSQ_ERR_INVAL;
					}
					if(conf__parse_bool(&token, "notifications_local_only", &cur_bridge->notifications_local_only, saveptr)) return MOSQ_ERR_INVAL;
#else
					log__printf(NULL, MOSQ_LOG_WARNING, "Warning: Bridge support not available.");
#endif
				}else if(!strcmp(token, "notification_topic")){
#ifdef WITH_BRIDGE
					if(reload) continue; // FIXME
					if(!cur_bridge){
						log__printf(NULL, MOSQ_LOG_ERR, "Error: Invalid bridge configuration.");
						return MOSQ_ERR_INVAL;
					}
					if(conf__parse_string(&token, "notification_topic", &cur_bridge->notification_topic, saveptr)) return MOSQ_ERR_INVAL;
#else
					log__printf(NULL, MOSQ_LOG_WARNING, "Warning: Bridge support not available.");
#endif
				}else if(!strcmp(token, "password") || !strcmp(token, "remote_password")){
#ifdef WITH_BRIDGE
					if(reload) continue; // FIXME
					if(!cur_bridge){
						log__printf(NULL, MOSQ_LOG_ERR, "Error: Invalid bridge configuration.");
						return MOSQ_ERR_INVAL;
					}
					if(conf__parse_string(&token, "bridge remote_password", &cur_bridge->remote_password, saveptr)) return MOSQ_ERR_INVAL;
#else
					log__printf(NULL, MOSQ_LOG_WARNING, "Warning: Bridge support not available.");
#endif
				}else if(!strcmp(token, "password_file")){
					conf__set_cur_security_options(config, cur_listener, &cur_security_options);
					if(reload){
						mosquitto__free(cur_security_options->password_file);
						cur_security_options->password_file = NULL;
					}
					if(conf__parse_string(&token, "password_file", &cur_security_options->password_file, saveptr)) return MOSQ_ERR_INVAL;
				}else if(!strcmp(token, "per_listener_settings")){
					if(conf__parse_bool(&token, "per_listener_settings", &config->per_listener_settings, saveptr)) return MOSQ_ERR_INVAL;
					if(cur_security_options && config->per_listener_settings){
						log__printf(NULL, MOSQ_LOG_ERR, "Error: per_listener_settings must be set before any other security settings.");
						return MOSQ_ERR_INVAL;
					}
				}else if(!strcmp(token, "persistence") || !strcmp(token, "retained_persistence")){
					if(conf__parse_bool(&token, token, &config->persistence, saveptr)) return MOSQ_ERR_INVAL;
				}else if(!strcmp(token, "persistence_file")){
					if(conf__parse_string(&token, "persistence_file", &config->persistence_file, saveptr)) return MOSQ_ERR_INVAL;
				}else if(!strcmp(token, "persistence_location")){
					if(conf__parse_string(&token, "persistence_location", &config->persistence_location, saveptr)) return MOSQ_ERR_INVAL;
				}else if(!strcmp(token, "persistent_client_expiration")){
					token = strtok_r(NULL, " ", &saveptr);
					if(token){
						switch(token[strlen(token)-1]){
							case 'h':
								expiration_mult = 3600;
								break;
							case 'd':
								expiration_mult = 86400;
								break;
							case 'w':
								expiration_mult = 86400*7;
								break;
							case 'm':
								expiration_mult = 86400*30;
								break;
							case 'y':
								expiration_mult = 86400*365;
								break;
							default:
								log__printf(NULL, MOSQ_LOG_ERR, "Error: Invalid persistent_client_expiration duration in configuration.");
								return MOSQ_ERR_INVAL;
						}
						token[strlen(token)-1] = '\0';
						config->persistent_client_expiration = atoi(token)*expiration_mult;
						if(config->persistent_client_expiration <= 0){
							log__printf(NULL, MOSQ_LOG_ERR, "Error: Invalid persistent_client_expiration duration in configuration.");
							return MOSQ_ERR_INVAL;
						}
					}else{
						log__printf(NULL, MOSQ_LOG_ERR, "Error: Empty persistent_client_expiration value in configuration.");
					}
				}else if(!strcmp(token, "pid_file")){
					if(reload) continue; // pid file not valid for reloading.
					if(conf__parse_string(&token, "pid_file", &config->pid_file, saveptr)) return MOSQ_ERR_INVAL;
				}else if(!strcmp(token, "port")){
					if(reload) continue; // Listener not valid for reloading.
					if(config->default_listener.port){
						log__printf(NULL, MOSQ_LOG_WARNING, "Warning: Default listener port specified multiple times. Only the latest will be used.");
					}
					if(conf__parse_int(&token, "port", &tmp_int, saveptr)) return MOSQ_ERR_INVAL;
					if(tmp_int < 1 || tmp_int > 65535){
						log__printf(NULL, MOSQ_LOG_ERR, "Error: Invalid port value (%d).", tmp_int);
						return MOSQ_ERR_INVAL;
					}
					config->default_listener.port = tmp_int;
				}else if(!strcmp(token, "protocol")){
					token = strtok_r(NULL, " ", &saveptr);
					if(token){
						if(!strcmp(token, "mqtt")){
							cur_listener->protocol = mp_mqtt;
						/*
						}else if(!strcmp(token, "mqttsn")){
							cur_listener->protocol = mp_mqttsn;
						*/
						}else if(!strcmp(token, "websockets")){
#ifdef WITH_WEBSOCKETS
							cur_listener->protocol = mp_websockets;
							config->have_websockets_listener = true;
#else
							log__printf(NULL, MOSQ_LOG_ERR, "Error: Websockets support not available.");
							return MOSQ_ERR_INVAL;
#endif
						}else{
							log__printf(NULL, MOSQ_LOG_ERR, "Error: Invalid protocol value (%s).", token);
							return MOSQ_ERR_INVAL;
						}
					}else{
						log__printf(NULL, MOSQ_LOG_ERR, "Error: Empty protocol value in configuration.");
					}
				}else if(!strcmp(token, "psk_file")){
#ifdef FINAL_WITH_TLS_PSK
					conf__set_cur_security_options(config, cur_listener, &cur_security_options);
					if(reload){
						mosquitto__free(cur_security_options->psk_file);
						cur_security_options->psk_file = NULL;
					}
					if(conf__parse_string(&token, "psk_file", &cur_security_options->psk_file, saveptr)) return MOSQ_ERR_INVAL;
#else
					log__printf(NULL, MOSQ_LOG_WARNING, "Warning: TLS/TLS-PSK support not available.");
#endif
				}else if(!strcmp(token, "psk_hint")){
#ifdef FINAL_WITH_TLS_PSK
					if(reload) continue; // Listeners not valid for reloading.
					if(conf__parse_string(&token, "psk_hint", &cur_listener->psk_hint, saveptr)) return MOSQ_ERR_INVAL;
#else
					log__printf(NULL, MOSQ_LOG_WARNING, "Warning: TLS/TLS-PSK support not available.");
#endif
				}else if(!strcmp(token, "queue_qos0_messages")){
					if(conf__parse_bool(&token, token, &config->queue_qos0_messages, saveptr)) return MOSQ_ERR_INVAL;
				}else if(!strcmp(token, "require_certificate")){
#ifdef WITH_TLS
					if(reload) continue; // Listeners not valid for reloading.
					if(conf__parse_bool(&token, "require_certificate", &cur_listener->require_certificate, saveptr)) return MOSQ_ERR_INVAL;
#else
					log__printf(NULL, MOSQ_LOG_WARNING, "Warning: TLS support not available.");
#endif
				}else if(!strcmp(token, "restart_timeout")){
#ifdef WITH_BRIDGE
					if(reload) continue; // FIXME
					if(!cur_bridge){
						log__printf(NULL, MOSQ_LOG_ERR, "Error: Invalid bridge configuration.");
						return MOSQ_ERR_INVAL;
					}
					if(conf__parse_int(&token, "restart_timeout", &cur_bridge->restart_timeout, saveptr)) return MOSQ_ERR_INVAL;
					if(cur_bridge->restart_timeout < 1){
						log__printf(NULL, MOSQ_LOG_NOTICE, "restart_timeout interval too low, using 1 second.");
						cur_bridge->restart_timeout = 1;
					}
#else
					log__printf(NULL, MOSQ_LOG_WARNING, "Warning: Bridge support not available.");
#endif
				}else if(!strcmp(token, "retain_available")){
					if(conf__parse_bool(&token, token, &config->retain_available, saveptr)) return MOSQ_ERR_INVAL;
				}else if(!strcmp(token, "retry_interval")){
					log__printf(NULL, MOSQ_LOG_WARNING, "Warning: The retry_interval option is no longer available.");
				}else if(!strcmp(token, "round_robin")){
#ifdef WITH_BRIDGE
					if(reload) continue; // FIXME
					if(!cur_bridge){
						log__printf(NULL, MOSQ_LOG_ERR, "Error: Invalid bridge configuration.");
						return MOSQ_ERR_INVAL;
					}
					if(conf__parse_bool(&token, "round_robin", &cur_bridge->round_robin, saveptr)) return MOSQ_ERR_INVAL;
#else
					log__printf(NULL, MOSQ_LOG_WARNING, "Warning: Bridge support not available.");
#endif
				}else if(!strcmp(token, "set_tcp_nodelay")){
					if(conf__parse_bool(&token, "set_tcp_nodelay", &config->set_tcp_nodelay, saveptr)) return MOSQ_ERR_INVAL;
				}else if(!strcmp(token, "start_type")){
#ifdef WITH_BRIDGE
					if(reload) continue; // FIXME
					if(!cur_bridge){
						log__printf(NULL, MOSQ_LOG_ERR, "Error: Invalid bridge configuration.");
						return MOSQ_ERR_INVAL;
					}
					token = strtok_r(NULL, " ", &saveptr);
					if(token){
						if(!strcmp(token, "automatic")){
							cur_bridge->start_type = bst_automatic;
						}else if(!strcmp(token, "lazy")){
							cur_bridge->start_type = bst_lazy;
						}else if(!strcmp(token, "manual")){
							log__printf(NULL, MOSQ_LOG_ERR, "Error: Manual start_type not supported.");
							return MOSQ_ERR_INVAL;
						}else if(!strcmp(token, "once")){
							cur_bridge->start_type = bst_once;
						}else{
							log__printf(NULL, MOSQ_LOG_ERR, "Error: Invalid start_type value in configuration (%s).", token);
							return MOSQ_ERR_INVAL;
						}
					}else{
						log__printf(NULL, MOSQ_LOG_ERR, "Error: Empty start_type value in configuration.");
						return MOSQ_ERR_INVAL;
					}
#else
					log__printf(NULL, MOSQ_LOG_WARNING, "Warning: Bridge support not available.");
#endif
				}else if(!strcmp(token, "socket_domain")){
					if(reload) continue; // Listeners not valid for reloading.
					token = strtok_r(NULL, " ", &saveptr);
					if(token){
						if(!strcmp(token, "ipv4")){
							cur_listener->socket_domain = AF_INET;
						}else if(!strcmp(token, "ipv6")){
							cur_listener->socket_domain = AF_INET6;
						}else{
							log__printf(NULL, MOSQ_LOG_ERR, "Error: Invalid socket_domain value \"%s\" in configuration.", token);
							return MOSQ_ERR_INVAL;
						}
					}else{
						log__printf(NULL, MOSQ_LOG_ERR, "Error: Empty socket_domain value in configuration.");
						return MOSQ_ERR_INVAL;
					}
				}else if(!strcmp(token, "store_clean_interval")){
					log__printf(NULL, MOSQ_LOG_WARNING, "Warning: store_clean_interval is no longer needed.");
				}else if(!strcmp(token, "sys_interval")){
					if(conf__parse_int(&token, "sys_interval", &config->sys_interval, saveptr)) return MOSQ_ERR_INVAL;
					if(config->sys_interval < 0 || config->sys_interval > 65535){
						log__printf(NULL, MOSQ_LOG_ERR, "Error: Invalid sys_interval value (%d).", config->sys_interval);
						return MOSQ_ERR_INVAL;
					}
				}else if(!strcmp(token, "threshold")){
#ifdef WITH_BRIDGE
					if(reload) continue; // FIXME
					if(!cur_bridge){
						log__printf(NULL, MOSQ_LOG_ERR, "Error: Invalid bridge configuration.");
						return MOSQ_ERR_INVAL;
					}
					if(conf__parse_int(&token, "threshold", &cur_bridge->threshold, saveptr)) return MOSQ_ERR_INVAL;
					if(cur_bridge->threshold < 1){
						log__printf(NULL, MOSQ_LOG_NOTICE, "threshold too low, using 1 message.");
						cur_bridge->threshold = 1;
					}
#else
					log__printf(NULL, MOSQ_LOG_WARNING, "Warning: Bridge support not available.");
#endif
				}else if(!strcmp(token, "tls_version")){
#if defined(WITH_TLS)
					if(reload) continue; // Listeners not valid for reloading.
					if(conf__parse_string(&token, "tls_version", &cur_listener->tls_version, saveptr)) return MOSQ_ERR_INVAL;
#else
					log__printf(NULL, MOSQ_LOG_WARNING, "Warning: TLS support not available.");
#endif
				}else if(!strcmp(token, "topic")){
#ifdef WITH_BRIDGE
					if(reload) continue; // FIXME
					if(!cur_bridge){
						log__printf(NULL, MOSQ_LOG_ERR, "Error: Invalid bridge configuration.");
						return MOSQ_ERR_INVAL;
					}
					token = strtok_r(NULL, " ", &saveptr);
					if(token){
						cur_bridge->topic_count++;
						cur_bridge->topics = mosquitto__realloc(cur_bridge->topics,
								sizeof(struct mosquitto__bridge_topic)*cur_bridge->topic_count);
						if(!cur_bridge->topics){
							log__printf(NULL, MOSQ_LOG_ERR, "Error: Out of memory.");
							return MOSQ_ERR_NOMEM;
						}
						cur_topic = &cur_bridge->topics[cur_bridge->topic_count-1];
						if(!strcmp(token, "\"\"")){
							cur_topic->topic = NULL;
						}else{
							cur_topic->topic = mosquitto__strdup(token);
							if(!cur_topic->topic){
								log__printf(NULL, MOSQ_LOG_ERR, "Error: Out of memory.");
								return MOSQ_ERR_NOMEM;
							}
						}
						cur_topic->direction = bd_out;
						cur_topic->qos = 0;
						cur_topic->local_prefix = NULL;
						cur_topic->remote_prefix = NULL;
					}else{
						log__printf(NULL, MOSQ_LOG_ERR, "Error: Empty topic value in configuration.");
						return MOSQ_ERR_INVAL;
					}
					token = strtok_r(NULL, " ", &saveptr);
					if(token){
						if(!strcasecmp(token, "out")){
							cur_topic->direction = bd_out;
						}else if(!strcasecmp(token, "in")){
							cur_topic->direction = bd_in;
						}else if(!strcasecmp(token, "both")){
							cur_topic->direction = bd_both;
						}else{
							log__printf(NULL, MOSQ_LOG_ERR, "Error: Invalid bridge topic direction '%s'.", token);
							return MOSQ_ERR_INVAL;
						}
						token = strtok_r(NULL, " ", &saveptr);
						if(token){
							if (token[0] == '#'){
								strtok_r(NULL, "", &saveptr);
							}
							cur_topic->qos = atoi(token);
							if(cur_topic->qos < 0 || cur_topic->qos > 2){
								log__printf(NULL, MOSQ_LOG_ERR, "Error: Invalid bridge QoS level '%s'.", token);
								return MOSQ_ERR_INVAL;
							}

							token = strtok_r(NULL, " ", &saveptr);
							if(token){
								cur_bridge->topic_remapping = true;
								if(!strcmp(token, "\"\"") || token[0] == '#'){
									cur_topic->local_prefix = NULL;
									if (token[0] == '#'){
										strtok_r(NULL, "", &saveptr);
									}
								}else{
									if(mosquitto_pub_topic_check(token) != MOSQ_ERR_SUCCESS){
										log__printf(NULL, MOSQ_LOG_ERR, "Error: Invalid bridge topic local prefix '%s'.", token);
										return MOSQ_ERR_INVAL;
									}
									cur_topic->local_prefix = mosquitto__strdup(token);
									if(!cur_topic->local_prefix){
										log__printf(NULL, MOSQ_LOG_ERR, "Error: Out of memory.");
										return MOSQ_ERR_NOMEM;
									}
								}

								token = strtok_r(NULL, " ", &saveptr);
								if(token){
									if(!strcmp(token, "\"\"") || token[0] == '#'){
										cur_topic->remote_prefix = NULL;
									}else{
										if(mosquitto_pub_topic_check(token) != MOSQ_ERR_SUCCESS){
											log__printf(NULL, MOSQ_LOG_ERR, "Error: Invalid bridge topic remote prefix '%s'.", token);
											return MOSQ_ERR_INVAL;
										}
										cur_topic->remote_prefix = mosquitto__strdup(token);
										if(!cur_topic->remote_prefix){
											log__printf(NULL, MOSQ_LOG_ERR, "Error: Out of memory.");
											return MOSQ_ERR_NOMEM;
										}
									}
								}
							}
						}
					}
					if(cur_topic->topic == NULL &&
							(cur_topic->local_prefix == NULL || cur_topic->remote_prefix == NULL)){

						log__printf(NULL, MOSQ_LOG_ERR, "Error: Invalid bridge remapping.");
						return MOSQ_ERR_INVAL;
					}
					if(cur_topic->local_prefix){
						if(cur_topic->topic){
							len = strlen(cur_topic->topic) + strlen(cur_topic->local_prefix)+1;
							cur_topic->local_topic = mosquitto__malloc(len+1);
							if(!cur_topic->local_topic){
								log__printf(NULL, MOSQ_LOG_ERR, "Error: Out of memory.");
								return MOSQ_ERR_NOMEM;
							}
							snprintf(cur_topic->local_topic, len+1, "%s%s", cur_topic->local_prefix, cur_topic->topic);
							cur_topic->local_topic[len] = '\0';
						}else{
							cur_topic->local_topic = mosquitto__strdup(cur_topic->local_prefix);
							if(!cur_topic->local_topic){
								log__printf(NULL, MOSQ_LOG_ERR, "Error: Out of memory.");
								return MOSQ_ERR_NOMEM;
							}
						}
					}else{
						cur_topic->local_topic = mosquitto__strdup(cur_topic->topic);
						if(!cur_topic->local_topic){
							log__printf(NULL, MOSQ_LOG_ERR, "Error: Out of memory.");
							return MOSQ_ERR_NOMEM;
						}
					}

					if(cur_topic->remote_prefix){
						if(cur_topic->topic){
							len = strlen(cur_topic->topic) + strlen(cur_topic->remote_prefix)+1;
							cur_topic->remote_topic = mosquitto__malloc(len+1);
							if(!cur_topic->remote_topic){
								log__printf(NULL, MOSQ_LOG_ERR, "Error: Out of memory.");
								return MOSQ_ERR_NOMEM;
							}
							snprintf(cur_topic->remote_topic, len, "%s%s", cur_topic->remote_prefix, cur_topic->topic);
							cur_topic->remote_topic[len] = '\0';
						}else{
							cur_topic->remote_topic = mosquitto__strdup(cur_topic->remote_prefix);
							if(!cur_topic->remote_topic){
								log__printf(NULL, MOSQ_LOG_ERR, "Error: Out of memory.");
								return MOSQ_ERR_NOMEM;
							}
						}
					}else{
						cur_topic->remote_topic = mosquitto__strdup(cur_topic->topic);
						if(!cur_topic->remote_topic){
							log__printf(NULL, MOSQ_LOG_ERR, "Error: Out of memory.");
							return MOSQ_ERR_NOMEM;
						}
					}
#else
					log__printf(NULL, MOSQ_LOG_WARNING, "Warning: Bridge support not available.");
#endif
				}else if(!strcmp(token, "try_private")){
#ifdef WITH_BRIDGE
					if(reload) continue; // FIXME
					if(!cur_bridge){
						log__printf(NULL, MOSQ_LOG_ERR, "Error: Invalid bridge configuration.");
						return MOSQ_ERR_INVAL;
					}
					if(conf__parse_bool(&token, "try_private", &cur_bridge->try_private, saveptr)) return MOSQ_ERR_INVAL;
#else
					log__printf(NULL, MOSQ_LOG_WARNING, "Warning: Bridge support not available.");
#endif
				}else if(!strcmp(token, "upgrade_outgoing_qos")){
					if(conf__parse_bool(&token, token, &config->upgrade_outgoing_qos, saveptr)) return MOSQ_ERR_INVAL;
				}else if(!strcmp(token, "use_identity_as_username")){
#ifdef WITH_TLS
					if(reload) continue; // Listeners not valid for reloading.
					if(conf__parse_bool(&token, "use_identity_as_username", &cur_listener->use_identity_as_username, saveptr)) return MOSQ_ERR_INVAL;
#else
					log__printf(NULL, MOSQ_LOG_WARNING, "Warning: TLS support not available.");
#endif
				}else if(!strcmp(token, "use_subject_as_username")){
#ifdef WITH_TLS
					if(reload) continue; // Listeners not valid for reloading.
					if(conf__parse_bool(&token, "use_subject_as_username", &cur_listener->use_subject_as_username, saveptr)) return MOSQ_ERR_INVAL;
#else
					log__printf(NULL, MOSQ_LOG_WARNING, "Warning: TLS support not available.");
#endif
				}else if(!strcmp(token, "user")){
					if(reload) continue; // Drop privileges user not valid for reloading.
					if(conf__parse_string(&token, "user", &config->user, saveptr)) return MOSQ_ERR_INVAL;
				}else if(!strcmp(token, "use_username_as_clientid")){
					if(reload) continue; // Listeners not valid for reloading.
					if(conf__parse_bool(&token, "use_username_as_clientid", &cur_listener->use_username_as_clientid, saveptr)) return MOSQ_ERR_INVAL;
				}else if(!strcmp(token, "username") || !strcmp(token, "remote_username")){
#ifdef WITH_BRIDGE
					if(reload) continue; // FIXME
					if(!cur_bridge){
						log__printf(NULL, MOSQ_LOG_ERR, "Error: Invalid bridge configuration.");
						return MOSQ_ERR_INVAL;
					}
					if(conf__parse_string(&token, "bridge remote_username", &cur_bridge->remote_username, saveptr)) return MOSQ_ERR_INVAL;
#else
					log__printf(NULL, MOSQ_LOG_WARNING, "Warning: Bridge support not available.");
#endif
				}else if(!strcmp(token, "websockets_log_level")){
#ifdef WITH_WEBSOCKETS
					if(conf__parse_int(&token, "websockets_log_level", &config->websockets_log_level, saveptr)) return MOSQ_ERR_INVAL;
#else
					log__printf(NULL, MOSQ_LOG_WARNING, "Warning: Websockets support not available.");
#endif
				}else if(!strcmp(token, "trace_level")
						|| !strcmp(token, "ffdc_output")
						|| !strcmp(token, "max_log_entries")
						|| !strcmp(token, "trace_output")){
					log__printf(NULL, MOSQ_LOG_WARNING, "Warning: Unsupported rsmb configuration option \"%s\".", token);
				}else{
					log__printf(NULL, MOSQ_LOG_ERR, "Error: Unknown configuration variable \"%s\".", token);
					return MOSQ_ERR_INVAL;
				}
			}
		}
	}
	return MOSQ_ERR_SUCCESS;
}

int config__read_file(struct mosquitto__config *config, bool reload, const char *file, struct config_recurse *cr, int level, int *lineno)
{
	int rc;
	FILE *fptr = NULL;
	char *buf;
	int buflen;

	fptr = mosquitto__fopen(file, "rt", false);
	if(!fptr){
		log__printf(NULL, MOSQ_LOG_ERR, "Error: Unable to open config file %s\n", file);
		return 1;
	}

	buflen = 1000;
	buf = mosquitto__malloc(buflen);
	if(!buf){
		log__printf(NULL, MOSQ_LOG_ERR, "Error: Out of memory.");
		fclose(fptr);
		return MOSQ_ERR_NOMEM;
	}

	rc = config__read_file_core(config, reload, cr, level, lineno, fptr, &buf, &buflen);
	mosquitto__free(buf);
	fclose(fptr);

	return rc;
}


static int config__check(struct mosquitto__config *config)
{
	/* Checks that are easy to make after the config has been loaded. */

	int i;

#ifdef WITH_BRIDGE
	int j;
	struct mosquitto__bridge *bridge1, *bridge2;
	char hostname[256];
	int len;

	/* Check for bridge duplicate local_clientid, need to generate missing IDs
	 * first. */
	for(i=0; i<config->bridge_count; i++){
		bridge1 = &config->bridges[i];

		if(!bridge1->remote_clientid){
			if(!gethostname(hostname, 256)){
				len = strlen(hostname) + strlen(bridge1->name) + 2;
				bridge1->remote_clientid = mosquitto__malloc(len);
				if(!bridge1->remote_clientid){
					return MOSQ_ERR_NOMEM;
				}
				snprintf(bridge1->remote_clientid, len, "%s.%s", hostname, bridge1->name);
			}else{
				return 1;
			}
		}

		if(!bridge1->local_clientid){
			len = strlen(bridge1->remote_clientid) + strlen("local.") + 2;
			bridge1->local_clientid = mosquitto__malloc(len);
			if(!bridge1->local_clientid){
				log__printf(NULL, MOSQ_LOG_ERR, "Error: Out of memory.");
				return MOSQ_ERR_NOMEM;
			}
			snprintf(bridge1->local_clientid, len, "local.%s", bridge1->remote_clientid);
		}
	}

	for(i=0; i<config->bridge_count; i++){
		bridge1 = &config->bridges[i];
		for(j=i+1; j<config->bridge_count; j++){
			bridge2 = &config->bridges[j];
			if(!strcmp(bridge1->local_clientid, bridge2->local_clientid)){
				log__printf(NULL, MOSQ_LOG_ERR, "Error: Bridge local_clientid "
						"'%s' is not unique. Try changing or setting the "
						"local_clientid value for one of the bridges.",
						bridge1->local_clientid);
				return MOSQ_ERR_INVAL;
			}
		}
	}
#endif

	/* Default to auto_id_prefix = 'auto-' if none set. */
	if(config->per_listener_settings){
		for(i=0; i<config->listener_count; i++){
			if(!config->listeners[i].security_options.auto_id_prefix){
				config->listeners[i].security_options.auto_id_prefix = mosquitto__strdup("auto-");
				if(!config->listeners[i].security_options.auto_id_prefix){
					return MOSQ_ERR_NOMEM;
				}
				config->listeners[i].security_options.auto_id_prefix_len = strlen("auto-");
			}
		}
	}else{
		if(!config->security_options.auto_id_prefix){
			config->security_options.auto_id_prefix = mosquitto__strdup("auto-");
			if(!config->security_options.auto_id_prefix){
				return MOSQ_ERR_NOMEM;
			}
			config->security_options.auto_id_prefix_len = strlen("auto-");
		}
	}

	return MOSQ_ERR_SUCCESS;
}


static int conf__parse_bool(char **token, const char *name, bool *value, char *saveptr)
{
	*token = strtok_r(NULL, " ", &saveptr);
	if(*token){
		if(!strcmp(*token, "false") || !strcmp(*token, "0")){
			*value = false;
		}else if(!strcmp(*token, "true") || !strcmp(*token, "1")){
			*value = true;
		}else{
			log__printf(NULL, MOSQ_LOG_ERR, "Error: Invalid %s value (%s).", name, *token);
			return MOSQ_ERR_INVAL;
		}
	}else{
		log__printf(NULL, MOSQ_LOG_ERR, "Error: Empty %s value in configuration.", name);
		return MOSQ_ERR_INVAL;
	}

	return MOSQ_ERR_SUCCESS;
}

static int conf__parse_int(char **token, const char *name, int *value, char *saveptr)
{
	*token = strtok_r(NULL, " ", &saveptr);
	if(*token){
		*value = atoi(*token);
	}else{
		log__printf(NULL, MOSQ_LOG_ERR, "Error: Empty %s value in configuration.", name);
		return MOSQ_ERR_INVAL;
	}

	return MOSQ_ERR_SUCCESS;
}

static int conf__parse_ssize_t(char **token, const char *name, ssize_t *value, char *saveptr)
{
	*token = strtok_r(NULL, " ", &saveptr);
	if(*token){
		*value = atol(*token);
	}else{
		log__printf(NULL, MOSQ_LOG_ERR, "Error: Empty %s value in configuration.", name);
		return MOSQ_ERR_INVAL;
	}

	return MOSQ_ERR_SUCCESS;
}

static int conf__parse_string(char **token, const char *name, char **value, char *saveptr)
{
	*token = strtok_r(NULL, "", &saveptr);
	if(*token){
		if(*value){
			log__printf(NULL, MOSQ_LOG_ERR, "Error: Duplicate %s value in configuration.", name);
			return MOSQ_ERR_INVAL;
		}
		/* Deal with multiple spaces at the beginning of the string. */
		while((*token)[0] == ' ' || (*token)[0] == '\t'){
			(*token)++;
		}
		if(mosquitto_validate_utf8(*token, strlen(*token))){
			log__printf(NULL, MOSQ_LOG_ERR, "Error: Malformed UTF-8 in configuration.");
			return MOSQ_ERR_INVAL;
		}
		*value = mosquitto__strdup(*token);
		if(!*value){
			log__printf(NULL, MOSQ_LOG_ERR, "Error: Out of memory.");
			return MOSQ_ERR_NOMEM;
		}
	}else{
		log__printf(NULL, MOSQ_LOG_ERR, "Error: Empty %s value in configuration.", name);
		return MOSQ_ERR_INVAL;
	}
	return MOSQ_ERR_SUCCESS;
}<|MERGE_RESOLUTION|>--- conflicted
+++ resolved
@@ -1294,15 +1294,11 @@
 						cur_listener->security_options.allow_anonymous = -1;
 						cur_listener->protocol = mp_mqtt;
 						cur_listener->port = tmp_int;
-<<<<<<< HEAD
 						cur_listener->maximum_qos = 2;
-						token = strtok_r(NULL, "", &saveptr);
-=======
 						token = strtok_r(NULL, " ", &saveptr);
 						if (token != NULL && token[0] == '#'){
 							token = NULL;
 						}
->>>>>>> e72d1d6f
 						mosquitto__free(cur_listener->host);
 						if(token){
 							cur_listener->host = mosquitto__strdup(token);
