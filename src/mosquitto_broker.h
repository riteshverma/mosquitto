--- conflicted
+++ resolved
@@ -27,7 +27,6 @@
 	mp_websockets
 };
 
-<<<<<<< HEAD
 /* =========================================================================
  *
  * Utility Functions
@@ -37,238 +36,7 @@
  * There are also very useful functions in libmosquitto.
  *
  * ========================================================================= */
-=======
-typedef uint64_t dbid_t;
 
-struct _mqtt3_listener {
-	int fd;
-	char *host;
-	uint16_t port;
-	int max_connections;
-	char *mount_point;
-	mosq_sock_t *socks;
-	int sock_count;
-	int client_count;
-	enum mosquitto_protocol protocol;
-	bool use_username_as_clientid;
-#ifdef WITH_TLS
-	char *cafile;
-	char *capath;
-	char *certfile;
-	char *keyfile;
-	char *ciphers;
-	char *psk_hint;
-	bool require_certificate;
-	SSL_CTX *ssl_ctx;
-	char *crlfile;
-	bool use_identity_as_username;
-	char *tls_version;
-#endif
-#ifdef WITH_WEBSOCKETS
-	struct libwebsocket_context *ws_context;
-	char *http_dir;
-	struct libwebsocket_protocols *ws_protocol;
-#endif
-};
-
-struct mqtt3_config {
-	char *config_file;
-	char *acl_file;
-	bool allow_anonymous;
-	bool allow_duplicate_messages;
-	bool allow_zero_length_clientid;
-	bool auth_plugin_deny_special_chars;
-	char *auto_id_prefix;
-	int auto_id_prefix_len;
-	int autosave_interval;
-	bool autosave_on_changes;
-	char *clientid_prefixes;
-	bool connection_messages;
-	bool daemon;
-	struct _mqtt3_listener default_listener;
-	struct _mqtt3_listener *listeners;
-	int listener_count;
-	int log_dest;
-	int log_facility;
-	int log_type;
-	bool log_timestamp;
-	char *log_file;
-	FILE *log_fptr;
-	uint32_t message_size_limit;
-	char *password_file;
-	bool persistence;
-	char *persistence_location;
-	char *persistence_file;
-	char *persistence_filepath;
-	time_t persistent_client_expiration;
-	char *pid_file;
-	char *psk_file;
-	bool queue_qos0_messages;
-	int retry_interval;
-	int sys_interval;
-	bool upgrade_outgoing_qos;
-	char *user;
-	bool verbose;
-#ifdef WITH_WEBSOCKETS
-	int websockets_log_level;
-	bool have_websockets_listener;
-#endif
-#ifdef WITH_BRIDGE
-	struct _mqtt3_bridge *bridges;
-	int bridge_count;
-#endif
-	char *auth_plugin;
-	struct mosquitto_auth_opt *auth_options;
-	int auth_option_count;
-};
-
-struct _mosquitto_subleaf {
-	struct _mosquitto_subleaf *prev;
-	struct _mosquitto_subleaf *next;
-	struct mosquitto *context;
-	int qos;
-};
-
-struct _mosquitto_subhier {
-	struct _mosquitto_subhier *parent;
-	struct _mosquitto_subhier *children;
-	struct _mosquitto_subhier *next;
-	struct _mosquitto_subleaf *subs;
-	char *topic;
-	struct mosquitto_msg_store *retained;
-};
-
-struct mosquitto_msg_store_load{
-	UT_hash_handle hh;
-	dbid_t db_id;
-	struct mosquitto_msg_store *store;
-};
-
-struct mosquitto_msg_store{
-	struct mosquitto_msg_store *next;
-	struct mosquitto_msg_store *prev;
-	dbid_t db_id;
-	char *source_id;
-	char **dest_ids;
-	int dest_id_count;
-	int ref_count;
-	char *topic;
-	void *payload;
-	uint32_t payloadlen;
-	uint16_t source_mid;
-	uint16_t mid;
-	uint8_t qos;
-	bool retain;
-};
-
-struct mosquitto_client_msg{
-	struct mosquitto_client_msg *next;
-	struct mosquitto_msg_store *store;
-	time_t timestamp;
-	uint16_t mid;
-	uint8_t qos;
-	bool retain;
-	enum mosquitto_msg_direction direction;
-	enum mosquitto_msg_state state;
-	bool dup;
-};
-
-struct _mosquitto_unpwd{
-	char *username;
-	char *password;
-#ifdef WITH_TLS
-	unsigned int password_len;
-	unsigned int salt_len;
-	unsigned char *salt;
-#endif
-	UT_hash_handle hh;
-};
-
-struct _mosquitto_acl{
-	struct _mosquitto_acl *next;
-	char *topic;
-	int access;
-	int ucount;
-	int ccount;
-};
-
-struct _mosquitto_acl_user{
-	struct _mosquitto_acl_user *next;
-	char *username;
-	struct _mosquitto_acl *acl;
-};
-
-struct _mosquitto_auth_plugin{
-	void *lib;
-	void *user_data;
-	int (*plugin_version)(void);
-	int (*plugin_init)(void **user_data, struct mosquitto_auth_opt *auth_opts, int auth_opt_count);
-	int (*plugin_cleanup)(void *user_data, struct mosquitto_auth_opt *auth_opts, int auth_opt_count);
-	int (*security_init)(void *user_data, struct mosquitto_auth_opt *auth_opts, int auth_opt_count, bool reload);
-	int (*security_cleanup)(void *user_data, struct mosquitto_auth_opt *auth_opts, int auth_opt_count, bool reload);
-	int (*acl_check)(void *user_data, const char *clientid, const char *username, const char *topic, int access);
-	int (*unpwd_check)(void *user_data, const char *username, const char *password);
-	int (*psk_key_get)(void *user_data, const char *hint, const char *identity, char *key, int max_key_len);
-};
-
-struct mosquitto_db{
-	dbid_t last_db_id;
-	struct _mosquitto_subhier subs;
-	struct _mosquitto_unpwd *unpwd;
-	struct _mosquitto_acl_user *acl_list;
-	struct _mosquitto_acl *acl_patterns;
-	struct _mosquitto_unpwd *psk_id;
-	struct mosquitto *contexts_by_id;
-	struct mosquitto *contexts_by_sock;
-	struct mosquitto *contexts_for_free;
-#ifdef WITH_BRIDGE
-	struct mosquitto **bridges;
-#endif
-	struct _clientid_index_hash *clientid_index_hash;
-	struct mosquitto_msg_store *msg_store;
-	struct mosquitto_msg_store_load *msg_store_load;
-#ifdef WITH_BRIDGE
-	int bridge_count;
-#endif
-	int msg_store_count;
-	struct mqtt3_config *config;
-	int persistence_changes;
-	struct _mosquitto_auth_plugin auth_plugin;
-#ifdef WITH_SYS_TREE
-	int subscription_count;
-	int retained_count;
-#endif
-	struct mosquitto *ll_for_free;
-};
-
-enum mqtt3_bridge_direction{
-	bd_out = 0,
-	bd_in = 1,
-	bd_both = 2
-};
-
-enum mosquitto_bridge_start_type{
-	bst_automatic = 0,
-	bst_lazy = 1,
-	bst_manual = 2,
-	bst_once = 3
-};
-
-struct _mqtt3_bridge_topic{
-	char *topic;
-	int qos;
-	enum mqtt3_bridge_direction direction;
-	char *local_prefix;
-	char *remote_prefix;
-	char *local_topic; /* topic prefixed with local_prefix */
-	char *remote_topic; /* topic prefixed with remote_prefix */
-};
-
-struct bridge_address{
-	char *address;
-	int port;
-};
->>>>>>> 8de5ed44
 
 /*
  * Function: mosquitto_log_printf
@@ -333,18 +101,6 @@
  */
 int mosquitto_client_keepalive(const struct mosquitto *client);
 
-<<<<<<< HEAD
-=======
-/* ============================================================
- * Context functions
- * ============================================================ */
-struct mosquitto *mqtt3_context_init(struct mosquitto_db *db, mosq_sock_t sock);
-void mqtt3_context_cleanup(struct mosquitto_db *db, struct mosquitto *context, bool do_free);
-void mqtt3_context_disconnect(struct mosquitto_db *db, struct mosquitto *context);
-void mosquitto__add_context_to_disused(struct mosquitto_db *db, struct mosquitto *context);
-void mosquitto__free_disused_contexts(struct mosquitto_db *db);
-void mqtt3_context_send_will(struct mosquitto_db *db, struct mosquitto *context);
->>>>>>> 8de5ed44
 
 /*
  * Function: mosquitto_client_certificate
