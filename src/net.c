/*
Copyright (c) 2009-2015 Roger Light <roger@atchoo.org>

All rights reserved. This program and the accompanying materials
are made available under the terms of the Eclipse Public License v1.0
and Eclipse Distribution License v1.0 which accompany this distribution.
 
The Eclipse Public License is available at
   http://www.eclipse.org/legal/epl-v10.html
and the Eclipse Distribution License is available at
  http://www.eclipse.org/org/documents/edl-v10.php.
 
Contributors:
   Roger Light - initial implementation and documentation.
*/

#include "config.h"

#ifndef WIN32
#include <netdb.h>
#include <unistd.h>
#include <arpa/inet.h>
#include <sys/socket.h>
#else
#include <winsock2.h>
#include <ws2tcpip.h>
#endif

#include <assert.h>
#include <errno.h>
#include <fcntl.h>
#include <stdio.h>
#include <string.h>
#ifdef WITH_WRAP
#include <tcpd.h>
#endif

#ifdef __FreeBSD__
#  include <netinet/in.h>
#  include <sys/socket.h>
#endif

#ifdef __QNX__
#include <netinet/in.h>
#include <net/netbyte.h>
#include <sys/socket.h>
#endif

#include "mosquitto_broker.h"
#include "mqtt3_protocol.h"
#include "memory_mosq.h"
#include "net_mosq.h"
#include "util_mosq.h"

#ifdef WITH_TLS
#include "tls_mosq.h"
#include <openssl/err.h>
static int tls_ex_index_context = -1;
static int tls_ex_index_listener = -1;
#endif

#include "sys_tree.h"

<<<<<<< HEAD
int net__socket_accept(struct mosquitto_db *db, int listensock)
=======
int mqtt3_socket_accept(struct mosquitto_db *db, mosq_sock_t listensock)
>>>>>>> d71db835
{
	int i;
	int j;
	mosq_sock_t new_sock = INVALID_SOCKET;
	struct mosquitto *new_context;
#ifdef WITH_TLS
	BIO *bio;
	int rc;
	char ebuf[256];
	unsigned long e;
#endif
#ifdef WITH_WRAP
	struct request_info wrap_req;
	char address[1024];
#endif

	new_sock = accept(listensock, NULL, 0);
	if(new_sock == INVALID_SOCKET) return -1;

	G_SOCKET_CONNECTIONS_INC();

	if(net__socket_nonblock(new_sock)){
		return INVALID_SOCKET;
	}

#ifdef WITH_WRAP
	/* Use tcpd / libwrap to determine whether a connection is allowed. */
	request_init(&wrap_req, RQ_FILE, new_sock, RQ_DAEMON, "mosquitto", 0);
	fromhost(&wrap_req);
	if(!hosts_access(&wrap_req)){
		/* Access is denied */
		if(!mosquitto__socket_get_address(new_sock, address, 1024)){
			log__printf(NULL, MOSQ_LOG_NOTICE, "Client connection from %s denied access by tcpd.", address);
		}
		COMPAT_CLOSE(new_sock);
		return -1;
	}
#endif
	new_context = context__init(db, new_sock);
	if(!new_context){
		COMPAT_CLOSE(new_sock);
		return -1;
	}
	for(i=0; i<db->config->listener_count; i++){
		for(j=0; j<db->config->listeners[i].sock_count; j++){
			if(db->config->listeners[i].socks[j] == listensock){
				new_context->listener = &db->config->listeners[i];
				new_context->listener->client_count++;
				break;
			}
		}
	}
	if(!new_context->listener){
		context__cleanup(db, new_context, true);
		return -1;
	}

	if(new_context->listener->max_connections > 0 && new_context->listener->client_count > new_context->listener->max_connections){
		log__printf(NULL, MOSQ_LOG_NOTICE, "Client connection from %s denied: max_connections exceeded.", new_context->address);
		context__cleanup(db, new_context, true);
		return -1;
	}

#ifdef WITH_TLS
	/* TLS init */
	for(i=0; i<db->config->listener_count; i++){
		for(j=0; j<db->config->listeners[i].sock_count; j++){
			if(db->config->listeners[i].socks[j] == listensock){
				if(db->config->listeners[i].ssl_ctx){
					new_context->ssl = SSL_new(db->config->listeners[i].ssl_ctx);
					if(!new_context->ssl){
						context__cleanup(db, new_context, true);
						return -1;
					}
					SSL_set_ex_data(new_context->ssl, tls_ex_index_context, new_context);
					SSL_set_ex_data(new_context->ssl, tls_ex_index_listener, &db->config->listeners[i]);
					new_context->want_write = true;
					bio = BIO_new_socket(new_sock, BIO_NOCLOSE);
					SSL_set_bio(new_context->ssl, bio, bio);
					rc = SSL_accept(new_context->ssl);
					if(rc != 1){
						rc = SSL_get_error(new_context->ssl, rc);
						if(rc == SSL_ERROR_WANT_READ){
							/* We always want to read. */
						}else if(rc == SSL_ERROR_WANT_WRITE){
							new_context->want_write = true;
						}else{
							e = ERR_get_error();
							while(e){
								log__printf(NULL, MOSQ_LOG_NOTICE,
										"Client connection from %s failed: %s.",
										new_context->address, ERR_error_string(e, ebuf));
								e = ERR_get_error();
							}
							context__cleanup(db, new_context, true);
							return -1;
						}
					}
				}
			}
		}
	}
#endif

	log__printf(NULL, MOSQ_LOG_NOTICE, "New connection from %s on port %d.", new_context->address, new_context->listener->port);

	return new_sock;
}

#ifdef WITH_TLS
static int client_certificate_verify(int preverify_ok, X509_STORE_CTX *ctx)
{
	/* Preverify should check expiry, revocation. */
	return preverify_ok;
}
#endif

#ifdef REAL_WITH_TLS_PSK
static unsigned int psk_server_callback(SSL *ssl, const char *identity, unsigned char *psk, unsigned int max_psk_len)
{
	struct mosquitto_db *db;
	struct mosquitto *context;
	struct mosquitto__listener *listener;
	char *psk_key = NULL;
	int len;
	const char *psk_hint;

	if(!identity) return 0;

	db = mosquitto__get_db();

	context = SSL_get_ex_data(ssl, tls_ex_index_context);
	if(!context) return 0;

	listener = SSL_get_ex_data(ssl, tls_ex_index_listener);
	if(!listener) return 0;

	psk_hint = listener->psk_hint;

	/* The hex to BN conversion results in the length halving, so we can pass
	 * max_psk_len*2 as the max hex key here. */
	psk_key = mosquitto__calloc(1, max_psk_len*2 + 1);
	if(!psk_key) return 0;

	if(mosquitto_psk_key_get(db, psk_hint, identity, psk_key, max_psk_len*2) != MOSQ_ERR_SUCCESS){
		mosquitto__free(psk_key);
		return 0;
	}

	len = mosquitto__hex2bin(psk_key, psk, max_psk_len);
	if (len < 0){
		mosquitto__free(psk_key);
		return 0;
	}

	if(listener->use_identity_as_username){
		context->username = mosquitto__strdup(identity);
		if(!context->username){
			mosquitto__free(psk_key);
			return 0;
		}
	}

	mosquitto__free(psk_key);
	return len;
}
#endif

#ifdef WITH_TLS
static int mosquitto__tls_server_ctx(struct mosquitto__listener *listener)
{
	int ssl_options = 0;
	char buf[256];
	int rc;
#ifdef WITH_EC
#if OPENSSL_VERSION_NUMBER >= 0x10000000L && OPENSSL_VERSION_NUMBER < 0x10002000L
	EC_KEY *ecdh = NULL;
#endif
#endif

#if OPENSSL_VERSION_NUMBER >= 0x10001000L
	if(listener->tls_version == NULL){
		listener->ssl_ctx = SSL_CTX_new(SSLv23_server_method());
	}else if(!strcmp(listener->tls_version, "tlsv1.2")){
		listener->ssl_ctx = SSL_CTX_new(TLSv1_2_server_method());
	}else if(!strcmp(listener->tls_version, "tlsv1.1")){
		listener->ssl_ctx = SSL_CTX_new(TLSv1_1_server_method());
	}else if(!strcmp(listener->tls_version, "tlsv1")){
		listener->ssl_ctx = SSL_CTX_new(TLSv1_server_method());
	}
#else
	listener->ssl_ctx = SSL_CTX_new(SSLv23_server_method());
#endif
	if(!listener->ssl_ctx){
		log__printf(NULL, MOSQ_LOG_ERR, "Error: Unable to create TLS context.");
		return 1;
	}

	/* Don't accept SSLv2 or SSLv3 */
	ssl_options = SSL_OP_NO_SSLv2 | SSL_OP_NO_SSLv3;
#ifdef SSL_OP_NO_COMPRESSION
	/* Disable compression */
	ssl_options |= SSL_OP_NO_COMPRESSION;
#endif
#ifdef SSL_OP_CIPHER_SERVER_PREFERENCE
	/* Server chooses cipher */
	ssl_options |= SSL_OP_CIPHER_SERVER_PREFERENCE;
#endif
	SSL_CTX_set_options(listener->ssl_ctx, ssl_options);

#ifdef SSL_MODE_RELEASE_BUFFERS
	/* Use even less memory per SSL connection. */
	SSL_CTX_set_mode(listener->ssl_ctx, SSL_MODE_RELEASE_BUFFERS);
#endif

#ifdef WITH_EC
#if OPENSSL_VERSION_NUMBER >= 0x10002000L
	SSL_CTX_set_ecdh_auto(listener->ssl_ctx, 1);
#elif OPENSSL_VERSION_NUMBER >= 0x10000000L && OPENSSL_VERSION_NUMBER < 0x10002000L
	ecdh = EC_KEY_new_by_curve_name(NID_X9_62_prime256v1);
	if(!ecdh){
		log__printf(NULL, MOSQ_LOG_ERR, "Error: Unable to create TLS ECDH curve.");
		return 1;
	}
	SSL_CTX_set_tmp_ecdh(listener->ssl_ctx, ecdh);
	EC_KEY_free(ecdh);
#endif
#endif

	snprintf(buf, 256, "mosquitto-%d", listener->port);
	SSL_CTX_set_session_id_context(listener->ssl_ctx, (unsigned char *)buf, strlen(buf));

	if(listener->ciphers){
		rc = SSL_CTX_set_cipher_list(listener->ssl_ctx, listener->ciphers);
		if(rc == 0){
			log__printf(NULL, MOSQ_LOG_ERR, "Error: Unable to set TLS ciphers. Check cipher list \"%s\".", listener->ciphers);
			return 1;
		}
	}else{
		rc = SSL_CTX_set_cipher_list(listener->ssl_ctx, "DEFAULT:!aNULL:!eNULL:!LOW:!EXPORT:!SSLv2:@STRENGTH");
		if(rc == 0){
			log__printf(NULL, MOSQ_LOG_ERR, "Error: Unable to set TLS ciphers. Check cipher list \"%s\".", listener->ciphers);
			return 1;
		}
	}
	return MOSQ_ERR_SUCCESS;
}
#endif

/* Creates a socket and listens on port 'port'.
 * Returns 1 on failure
 * Returns 0 on success.
 */
int net__socket_listen(struct mosquitto__listener *listener)
{
	mosq_sock_t sock = INVALID_SOCKET;
	struct addrinfo hints;
	struct addrinfo *ainfo, *rp;
	char service[10];
#ifndef WIN32
	int ss_opt = 1;
#else
	char ss_opt = 1;
#endif
#ifdef WITH_TLS
	int rc;
	X509_STORE *store;
	X509_LOOKUP *lookup;
#endif
	char buf[256];

	if(!listener) return MOSQ_ERR_INVAL;

	snprintf(service, 10, "%d", listener->port);
	memset(&hints, 0, sizeof(struct addrinfo));
	hints.ai_family = PF_UNSPEC;
	hints.ai_flags = AI_PASSIVE;
	hints.ai_socktype = SOCK_STREAM;

	if(getaddrinfo(listener->host, service, &hints, &ainfo)) return INVALID_SOCKET;

	listener->sock_count = 0;
	listener->socks = NULL;

	for(rp = ainfo; rp; rp = rp->ai_next){
		if(rp->ai_family == AF_INET){
			log__printf(NULL, MOSQ_LOG_INFO, "Opening ipv4 listen socket on port %d.", ntohs(((struct sockaddr_in *)rp->ai_addr)->sin_port));
		}else if(rp->ai_family == AF_INET6){
			log__printf(NULL, MOSQ_LOG_INFO, "Opening ipv6 listen socket on port %d.", ntohs(((struct sockaddr_in6 *)rp->ai_addr)->sin6_port));
		}else{
			continue;
		}

		sock = socket(rp->ai_family, rp->ai_socktype, rp->ai_protocol);
		if(sock == INVALID_SOCKET){
			strerror_r(errno, buf, 256);
			log__printf(NULL, MOSQ_LOG_WARNING, "Warning: %s", buf);
			continue;
		}
		listener->sock_count++;
<<<<<<< HEAD
		listener->socks = mosquitto__realloc(listener->socks, sizeof(int)*listener->sock_count);
=======
		listener->socks = _mosquitto_realloc(listener->socks, sizeof(mosq_sock_t)*listener->sock_count);
>>>>>>> d71db835
		if(!listener->socks){
			log__printf(NULL, MOSQ_LOG_ERR, "Error: Out of memory.");
			return MOSQ_ERR_NOMEM;
		}
		listener->socks[listener->sock_count-1] = sock;

#ifndef WIN32
		ss_opt = 1;
		setsockopt(sock, SOL_SOCKET, SO_REUSEADDR, &ss_opt, sizeof(ss_opt));
#endif
		ss_opt = 1;
		setsockopt(sock, IPPROTO_IPV6, IPV6_V6ONLY, &ss_opt, sizeof(ss_opt));

		if(net__socket_nonblock(sock)){
			return 1;
		}

		if(bind(sock, rp->ai_addr, rp->ai_addrlen) == -1){
#ifdef WIN32
			errno = WSAGetLastError();
#endif
			strerror_r(errno, buf, 256);
			log__printf(NULL, MOSQ_LOG_ERR, "Error: %s", buf);
			COMPAT_CLOSE(sock);
			return 1;
		}

		if(listen(sock, 100) == -1){
#ifdef WIN32
			errno = WSAGetLastError();
#endif
			strerror_r(errno, buf, 256);
			log__printf(NULL, MOSQ_LOG_ERR, "Error: %s", buf);
			COMPAT_CLOSE(sock);
			return 1;
		}
	}
	freeaddrinfo(ainfo);

	/* We need to have at least one working socket. */
	if(listener->sock_count > 0){
#ifdef WITH_TLS
		if((listener->cafile || listener->capath) && listener->certfile && listener->keyfile){
			if(mosquitto__tls_server_ctx(listener)){
				COMPAT_CLOSE(sock);
				return 1;
			}

			rc = SSL_CTX_load_verify_locations(listener->ssl_ctx, listener->cafile, listener->capath);
			if(rc == 0){
				if(listener->cafile && listener->capath){
					log__printf(NULL, MOSQ_LOG_ERR, "Error: Unable to load CA certificates. Check cafile \"%s\" and capath \"%s\".", listener->cafile, listener->capath);
				}else if(listener->cafile){
					log__printf(NULL, MOSQ_LOG_ERR, "Error: Unable to load CA certificates. Check cafile \"%s\".", listener->cafile);
				}else{
					log__printf(NULL, MOSQ_LOG_ERR, "Error: Unable to load CA certificates. Check capath \"%s\".", listener->capath);
				}
				COMPAT_CLOSE(sock);
				return 1;
			}
			/* FIXME user data? */
			if(listener->require_certificate){
				SSL_CTX_set_verify(listener->ssl_ctx, SSL_VERIFY_PEER | SSL_VERIFY_FAIL_IF_NO_PEER_CERT, client_certificate_verify);
			}else{
				SSL_CTX_set_verify(listener->ssl_ctx, SSL_VERIFY_NONE, client_certificate_verify);
			}
			rc = SSL_CTX_use_certificate_chain_file(listener->ssl_ctx, listener->certfile);
			if(rc != 1){
				log__printf(NULL, MOSQ_LOG_ERR, "Error: Unable to load server certificate \"%s\". Check certfile.", listener->certfile);
				COMPAT_CLOSE(sock);
				return 1;
			}
			rc = SSL_CTX_use_PrivateKey_file(listener->ssl_ctx, listener->keyfile, SSL_FILETYPE_PEM);
			if(rc != 1){
				log__printf(NULL, MOSQ_LOG_ERR, "Error: Unable to load server key file \"%s\". Check keyfile.", listener->keyfile);
				COMPAT_CLOSE(sock);
				return 1;
			}
			rc = SSL_CTX_check_private_key(listener->ssl_ctx);
			if(rc != 1){
				log__printf(NULL, MOSQ_LOG_ERR, "Error: Server certificate/key are inconsistent.");
				COMPAT_CLOSE(sock);
				return 1;
			}
			/* Load CRLs if they exist. */
			if(listener->crlfile){
				store = SSL_CTX_get_cert_store(listener->ssl_ctx);
				if(!store){
					log__printf(NULL, MOSQ_LOG_ERR, "Error: Unable to obtain TLS store.");
					COMPAT_CLOSE(sock);
					return 1;
				}
				lookup = X509_STORE_add_lookup(store, X509_LOOKUP_file());
				rc = X509_load_crl_file(lookup, listener->crlfile, X509_FILETYPE_PEM);
				if(rc != 1){
					log__printf(NULL, MOSQ_LOG_ERR, "Error: Unable to load certificate revocation file \"%s\". Check crlfile.", listener->crlfile);
					COMPAT_CLOSE(sock);
					return 1;
				}
				X509_STORE_set_flags(store, X509_V_FLAG_CRL_CHECK);
			}

#  ifdef REAL_WITH_TLS_PSK
		}else if(listener->psk_hint){
			if(tls_ex_index_context == -1){
				tls_ex_index_context = SSL_get_ex_new_index(0, "client context", NULL, NULL, NULL);
			}
			if(tls_ex_index_listener == -1){
				tls_ex_index_listener = SSL_get_ex_new_index(0, "listener", NULL, NULL, NULL);
			}

			if(mosquitto__tls_server_ctx(listener)){
				COMPAT_CLOSE(sock);
				return 1;
			}
			SSL_CTX_set_psk_server_callback(listener->ssl_ctx, psk_server_callback);
			if(listener->psk_hint){
				rc = SSL_CTX_use_psk_identity_hint(listener->ssl_ctx, listener->psk_hint);
				if(rc == 0){
					log__printf(NULL, MOSQ_LOG_ERR, "Error: Unable to set TLS PSK hint.");
					COMPAT_CLOSE(sock);
					return 1;
				}
			}
#  endif /* REAL_WITH_TLS_PSK */
		}
#endif /* WITH_TLS */
		return 0;
	}else{
		return 1;
	}
}

<<<<<<< HEAD
int net__socket_get_address(int sock, char *buf, int len)
=======
int _mosquitto_socket_get_address(mosq_sock_t sock, char *buf, int len)
>>>>>>> d71db835
{
	struct sockaddr_storage addr;
	socklen_t addrlen;

	addrlen = sizeof(addr);
	if(!getpeername(sock, (struct sockaddr *)&addr, &addrlen)){
		if(addr.ss_family == AF_INET){
			if(inet_ntop(AF_INET, &((struct sockaddr_in *)&addr)->sin_addr.s_addr, buf, len)){
				return 0;
			}
		}else if(addr.ss_family == AF_INET6){
			if(inet_ntop(AF_INET6, &((struct sockaddr_in6 *)&addr)->sin6_addr.s6_addr, buf, len)){
				return 0;
			}
		}
	}
	return 1;
}<|MERGE_RESOLUTION|>--- conflicted
+++ resolved
@@ -61,11 +61,7 @@
 
 #include "sys_tree.h"
 
-<<<<<<< HEAD
-int net__socket_accept(struct mosquitto_db *db, int listensock)
-=======
-int mqtt3_socket_accept(struct mosquitto_db *db, mosq_sock_t listensock)
->>>>>>> d71db835
+int net__socket_accept(struct mosquitto_db *db, mosq_sock_t listensock)
 {
 	int i;
 	int j;
@@ -366,11 +362,7 @@
 			continue;
 		}
 		listener->sock_count++;
-<<<<<<< HEAD
-		listener->socks = mosquitto__realloc(listener->socks, sizeof(int)*listener->sock_count);
-=======
-		listener->socks = _mosquitto_realloc(listener->socks, sizeof(mosq_sock_t)*listener->sock_count);
->>>>>>> d71db835
+		listener->socks = mosquitto__realloc(listener->socks, sizeof(mosq_sock_t)*listener->sock_count);
 		if(!listener->socks){
 			log__printf(NULL, MOSQ_LOG_ERR, "Error: Out of memory.");
 			return MOSQ_ERR_NOMEM;
@@ -504,11 +496,7 @@
 	}
 }
 
-<<<<<<< HEAD
-int net__socket_get_address(int sock, char *buf, int len)
-=======
-int _mosquitto_socket_get_address(mosq_sock_t sock, char *buf, int len)
->>>>>>> d71db835
+int net__socket_get_address(mosq_sock_t sock, char *buf, int len)
 {
 	struct sockaddr_storage addr;
 	socklen_t addrlen;
