--- conflicted
+++ resolved
@@ -217,11 +217,8 @@
 
 	double exponent;
 	double i_mult;
-<<<<<<< HEAD
-	int len;
-=======
+	int len;
 	bool initial_publish;
->>>>>>> 27745154
 
 	now = mosquitto_time();
 
