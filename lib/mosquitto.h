--- conflicted
+++ resolved
@@ -2113,47 +2113,6 @@
  */
 libmosq_EXPORT void mosquitto_log_callback_set(struct mosquitto *mosq, void (*on_log)(struct mosquitto *, void *, int, const char *));
 
-<<<<<<< HEAD
-
-/*
- * Function: mosquitto_reconnect_delay_set
- *
- * Control the behaviour of the client when it has unexpectedly disconnected in
- * <mosquitto_loop_forever> or after <mosquitto_loop_start>. The default
- * behaviour if this function is not used is to repeatedly attempt to reconnect
- * with a delay of 1 second until the connection succeeds.
- *
- * Use reconnect_delay parameter to change the delay between successive
- * reconnection attempts. You may also enable exponential backoff of the time
- * between reconnections by setting reconnect_exponential_backoff to true and
- * set an upper bound on the delay with reconnect_delay_max.
- *
- * Example 1:
- *	delay=2, delay_max=10, exponential_backoff=False
- *	Delays would be: 2, 4, 6, 8, 10, 10, ...
- *
- * Example 2:
- *	delay=3, delay_max=30, exponential_backoff=True
- *	Delays would be: 3, 6, 12, 24, 30, 30, ...
- *
- * Parameters:
- *  mosq -                          a valid mosquitto instance.
- *  reconnect_delay -               the number of seconds to wait between
- *                                  reconnects.
- *  reconnect_delay_max -           the maximum number of seconds to wait
- *                                  between reconnects.
- *  reconnect_exponential_backoff - use exponential backoff between
- *                                  reconnect attempts. Set to true to enable
- *                                  exponential backoff.
- *
- * Returns:
- *	MOSQ_ERR_SUCCESS - on success.
- * 	MOSQ_ERR_INVAL -   if the input parameters were invalid.
- */
-libmosq_EXPORT int mosquitto_reconnect_delay_set(struct mosquitto *mosq, unsigned int reconnect_delay, unsigned int reconnect_delay_max, bool reconnect_exponential_backoff);
-
-=======
->>>>>>> 27745154
 
 /* =============================================================================
  *
