--- conflicted
+++ resolved
@@ -201,21 +201,17 @@
 }
 #endif
 
-<<<<<<< HEAD
-
-int net__try_connect(struct mosquitto *mosq, const char *host, uint16_t port, mosq_sock_t *sock, const char *bind_address, bool blocking)
-=======
 #if defined(WITH_BROKER) && defined(__GLIBC__) && defined(WITH_ADNS)
 /* Async connect, part 1 (dns lookup) */
-int _mosquitto_try_connect_step1(struct mosquitto *mosq, const char *host)
+int net__try_connect_step1(struct mosquitto *mosq, const char *host)
 {
 	int s;
 	void *sevp = NULL;
 
 	if(mosq->adns){
-		_mosquitto_free(mosq->adns);
-	}
-	mosq->adns = _mosquitto_calloc(1, sizeof(struct gaicb));
+		mosquitto__free(mosq->adns);
+	}
+	mosq->adns = mosquitto__calloc(1, sizeof(struct gaicb));
 	if(!mosq->adns){
 		return MOSQ_ERR_NOMEM;
 	}
@@ -224,7 +220,7 @@
 	s = getaddrinfo_a(GAI_NOWAIT, &mosq->adns, 1, sevp);
 	if(s){
 		errno = s;
-		_mosquitto_free(mosq->adns);
+		mosquitto__free(mosq->adns);
 		mosq->adns = NULL;
 		return MOSQ_ERR_EAI;
 	}
@@ -233,7 +229,7 @@
 }
 
 /* Async connect part 2, the connection. */
-int _mosquitto_try_connect_step2(struct mosquitto *mosq, uint16_t port, mosq_sock_t *sock)
+int net__try_connect_step2(struct mosquitto *mosq, uint16_t port, mosq_sock_t *sock)
 {
 	struct addrinfo *ainfo, *rp;
 	int rc;
@@ -254,7 +250,7 @@
 		}
 
 		/* Set non-blocking */
-		if(_mosquitto_socket_nonblock(*sock)){
+		if(net__socket_nonblock(*sock)){
 			COMPAT_CLOSE(*sock);
 			continue;
 		}
@@ -269,7 +265,7 @@
 			}
 
 			/* Set non-blocking */
-			if(_mosquitto_socket_nonblock(*sock)){
+			if(net__socket_nonblock(*sock)){
 				COMPAT_CLOSE(*sock);
 				continue;
 			}
@@ -282,7 +278,7 @@
 	freeaddrinfo(mosq->adns->ar_result);
 	mosq->adns->ar_result = NULL;
 
-	_mosquitto_free(mosq->adns);
+	mosquitto__free(mosq->adns);
 	mosq->adns = NULL;
 
 	if(!rp){
@@ -295,8 +291,7 @@
 #endif
 
 
-int _mosquitto_try_connect(struct mosquitto *mosq, const char *host, uint16_t port, mosq_sock_t *sock, const char *bind_address, bool blocking)
->>>>>>> 4c43f4ce
+int net__try_connect(struct mosquitto *mosq, const char *host, uint16_t port, mosq_sock_t *sock, const char *bind_address, bool blocking)
 {
 	struct addrinfo hints;
 	struct addrinfo *ainfo, *rp;
@@ -411,8 +406,6 @@
 int net__socket_connect_tls(struct mosquitto *mosq)
 {
 	int ret, err;
-	unsigned long e;
-	char ebuf[256];
 
 	ret = SSL_connect(mosq->ssl);
 	if(ret != 1) {
@@ -444,30 +437,13 @@
 }
 #endif
 
-<<<<<<< HEAD
-
-/* Create a socket and connect it to 'ip' on port 'port'.
- * Returns -1 on failure (ip is NULL, socket creation/connection error)
- * Returns sock number on success.
- */
-int net__socket_connect(struct mosquitto *mosq, const char *host, uint16_t port, const char *bind_address, bool blocking)
-=======
-int _mosquitto_socket_connect_step3(struct mosquitto *mosq, const char *host, uint16_t port, const char *bind_address, bool blocking)
->>>>>>> 4c43f4ce
+int net__socket_connect_step3(struct mosquitto *mosq, const char *host, uint16_t port, const char *bind_address, bool blocking)
 {
 #ifdef WITH_TLS
 	int ret;
 	BIO *bio;
 #endif
 
-<<<<<<< HEAD
-	if(!mosq || !host || !port) return MOSQ_ERR_INVAL;
-
-	rc = net__try_connect(mosq, host, port, &sock, bind_address, blocking);
-	if(rc > 0) return rc;
-
-=======
->>>>>>> 4c43f4ce
 #ifdef WITH_TLS
 	if(mosq->tls_cafile || mosq->tls_capath || mosq->tls_psk){
 #if OPENSSL_VERSION_NUMBER >= 0x10001000L
@@ -480,38 +456,23 @@
 		}else if(!strcmp(mosq->tls_version, "tlsv1")){
 			mosq->ssl_ctx = SSL_CTX_new(TLSv1_client_method());
 		}else{
-<<<<<<< HEAD
 			log__printf(mosq, MOSQ_LOG_ERR, "Error: Protocol %s not supported.", mosq->tls_version);
-			COMPAT_CLOSE(sock);
-=======
-			_mosquitto_log_printf(mosq, MOSQ_LOG_ERR, "Error: Protocol %s not supported.", mosq->tls_version);
 			COMPAT_CLOSE(mosq->sock);
->>>>>>> 4c43f4ce
 			return MOSQ_ERR_INVAL;
 		}
 #else
 		if(!mosq->tls_version || !strcmp(mosq->tls_version, "tlsv1")){
 			mosq->ssl_ctx = SSL_CTX_new(TLSv1_client_method());
 		}else{
-<<<<<<< HEAD
 			log__printf(mosq, MOSQ_LOG_ERR, "Error: Protocol %s not supported.", mosq->tls_version);
-			COMPAT_CLOSE(sock);
-=======
-			_mosquitto_log_printf(mosq, MOSQ_LOG_ERR, "Error: Protocol %s not supported.", mosq->tls_version);
 			COMPAT_CLOSE(mosq->sock);
->>>>>>> 4c43f4ce
 			return MOSQ_ERR_INVAL;
 		}
 #endif
 		if(!mosq->ssl_ctx){
-<<<<<<< HEAD
 			log__printf(mosq, MOSQ_LOG_ERR, "Error: Unable to create TLS context.");
-			COMPAT_CLOSE(sock);
+			COMPAT_CLOSE(mosq->sock);
 			net__print_ssl_error(mosq);
-=======
-			_mosquitto_log_printf(mosq, MOSQ_LOG_ERR, "Error: Unable to create TLS context.");
-			COMPAT_CLOSE(mosq->sock);
->>>>>>> 4c43f4ce
 			return MOSQ_ERR_TLS;
 		}
 
@@ -527,14 +488,9 @@
 		if(mosq->tls_ciphers){
 			ret = SSL_CTX_set_cipher_list(mosq->ssl_ctx, mosq->tls_ciphers);
 			if(ret == 0){
-<<<<<<< HEAD
 				log__printf(mosq, MOSQ_LOG_ERR, "Error: Unable to set TLS ciphers. Check cipher list \"%s\".", mosq->tls_ciphers);
-				COMPAT_CLOSE(sock);
+				COMPAT_CLOSE(mosq->sock);
 				net__print_ssl_error(mosq);
-=======
-				_mosquitto_log_printf(mosq, MOSQ_LOG_ERR, "Error: Unable to set TLS ciphers. Check cipher list \"%s\".", mosq->tls_ciphers);
-				COMPAT_CLOSE(mosq->sock);
->>>>>>> 4c43f4ce
 				return MOSQ_ERR_TLS;
 			}
 		}
@@ -558,12 +514,8 @@
 					log__printf(mosq, MOSQ_LOG_ERR, "Error: Unable to load CA certificates, check capath \"%s\".", mosq->tls_capath);
 				}
 #endif
-<<<<<<< HEAD
-				COMPAT_CLOSE(sock);
+				COMPAT_CLOSE(mosq->sock);
 				net__print_ssl_error(mosq);
-=======
-				COMPAT_CLOSE(mosq->sock);
->>>>>>> 4c43f4ce
 				return MOSQ_ERR_TLS;
 			}
 			if(mosq->tls_cert_reqs == 0){
@@ -585,12 +537,8 @@
 #else
 					log__printf(mosq, MOSQ_LOG_ERR, "Error: Unable to load client certificate \"%s\".", mosq->tls_certfile);
 #endif
-<<<<<<< HEAD
-					COMPAT_CLOSE(sock);
+					COMPAT_CLOSE(mosq->sock);
 					net__print_ssl_error(mosq);
-=======
-					COMPAT_CLOSE(mosq->sock);
->>>>>>> 4c43f4ce
 					return MOSQ_ERR_TLS;
 				}
 			}
@@ -602,24 +550,15 @@
 #else
 					log__printf(mosq, MOSQ_LOG_ERR, "Error: Unable to load client key file \"%s\".", mosq->tls_keyfile);
 #endif
-<<<<<<< HEAD
-					COMPAT_CLOSE(sock);
+					COMPAT_CLOSE(mosq->sock);
 					net__print_ssl_error(mosq);
-=======
-					COMPAT_CLOSE(mosq->sock);
->>>>>>> 4c43f4ce
 					return MOSQ_ERR_TLS;
 				}
 				ret = SSL_CTX_check_private_key(mosq->ssl_ctx);
 				if(ret != 1){
-<<<<<<< HEAD
 					log__printf(mosq, MOSQ_LOG_ERR, "Error: Client certificate/key are inconsistent.");
-					COMPAT_CLOSE(sock);
+					COMPAT_CLOSE(mosq->sock);
 					net__print_ssl_error(mosq);
-=======
-					_mosquitto_log_printf(mosq, MOSQ_LOG_ERR, "Error: Client certificate/key are inconsistent.");
-					COMPAT_CLOSE(mosq->sock);
->>>>>>> 4c43f4ce
 					return MOSQ_ERR_TLS;
 				}
 			}
@@ -631,34 +570,21 @@
 
 		mosq->ssl = SSL_new(mosq->ssl_ctx);
 		if(!mosq->ssl){
-<<<<<<< HEAD
-			COMPAT_CLOSE(sock);
+			COMPAT_CLOSE(mosq->sock);
 			net__print_ssl_error(mosq);
-=======
-			COMPAT_CLOSE(mosq->sock);
->>>>>>> 4c43f4ce
 			return MOSQ_ERR_TLS;
 		}
 
 		SSL_set_ex_data(mosq->ssl, tls_ex_index_mosq, mosq);
 		bio = BIO_new_socket(mosq->sock, BIO_NOCLOSE);
 		if(!bio){
-<<<<<<< HEAD
-			COMPAT_CLOSE(sock);
+			COMPAT_CLOSE(mosq->sock);
 			net__print_ssl_error(mosq);
-=======
-			COMPAT_CLOSE(mosq->sock);
->>>>>>> 4c43f4ce
 			return MOSQ_ERR_TLS;
 		}
 		SSL_set_bio(mosq->ssl, bio, bio);
 
-<<<<<<< HEAD
-		mosq->sock = sock;
 		if(net__socket_connect_tls(mosq)){
-=======
-		if(mosquitto__socket_connect_tls(mosq)){
->>>>>>> 4c43f4ce
 			return MOSQ_ERR_TLS;
 		}
 
@@ -671,18 +597,18 @@
  * Returns -1 on failure (ip is NULL, socket creation/connection error)
  * Returns sock number on success.
  */
-int _mosquitto_socket_connect(struct mosquitto *mosq, const char *host, uint16_t port, const char *bind_address, bool blocking)
+int net__socket_connect(struct mosquitto *mosq, const char *host, uint16_t port, const char *bind_address, bool blocking)
 {
 	mosq_sock_t sock = INVALID_SOCKET;
 	int rc;
 
 	if(!mosq || !host || !port) return MOSQ_ERR_INVAL;
 
-	rc = _mosquitto_try_connect(mosq, host, port, &sock, bind_address, blocking);
+	rc = net__try_connect(mosq, host, port, &sock, bind_address, blocking);
 	if(rc > 0) return rc;
 
 	mosq->sock = sock;
-	rc = _mosquitto_socket_connect_step3(mosq, host, port, bind_address, blocking);
+	rc = net__socket_connect_step3(mosq, host, port, bind_address, blocking);
 
 	return rc;
 }
@@ -774,7 +700,7 @@
 }
 
 
-int net__socket_nonblock(int sock)
+int net__socket_nonblock(mosq_sock_t sock)
 {
 #ifndef WIN32
 	int opt;
