--- conflicted
+++ resolved
@@ -5,38 +5,13 @@
         Signature Algorithm: sha256WithRSAEncryption
         Issuer: C=GB, ST=Derbyshire, O=Mosquitto Project, OU=Testing, CN=Signing CA
         Validity
-<<<<<<< HEAD
-            Not Before: Jan 15 05:59:52 2025 GMT
-            Not After : Jan 14 05:59:52 2030 GMT
-=======
             Not Before: Feb 25 13:42:37 2025 GMT
             Not After : Feb 24 13:42:37 2030 GMT
->>>>>>> 3972d3f6
         Subject: C=GB, ST=Nottinghamshire, L=Nottingham, O=Server, OU=Production, CN=test client
         Subject Public Key Info:
             Public Key Algorithm: rsaEncryption
                 Public-Key: (2048 bit)
                 Modulus:
-<<<<<<< HEAD
-                    00:d7:bd:6e:51:84:12:50:b4:f9:9c:13:8b:c2:2b:
-                    a4:ee:5c:50:4f:1d:04:67:ad:e8:30:98:a6:fa:7d:
-                    66:e3:a9:a9:08:b0:61:f9:ce:3e:8c:52:f2:24:64:
-                    1c:9c:df:3f:7d:56:2e:3a:ed:e8:49:d2:61:6d:7f:
-                    49:64:56:36:68:65:c3:32:fb:2d:88:5a:94:6a:d8:
-                    6c:27:3b:c6:da:62:45:be:9e:a7:29:4c:0e:78:9b:
-                    2a:79:94:eb:c6:06:f3:ed:60:ee:79:81:38:10:8b:
-                    e7:c9:21:08:b8:0d:32:88:6e:30:9f:82:c1:66:4d:
-                    c5:ae:f8:5f:55:0a:0f:2a:36:a5:b1:84:ee:2a:f7:
-                    11:00:c0:b2:64:1d:f7:f9:02:1c:cd:d8:56:46:c6:
-                    9f:17:d6:f3:d3:b2:f2:20:98:39:ad:9b:ff:b1:9f:
-                    a8:b3:6a:3e:e7:d8:51:25:15:58:36:ac:8e:a7:25:
-                    cb:f9:79:12:98:0c:e0:63:d4:d8:72:c9:83:ac:e9:
-                    93:32:09:95:ed:f7:56:e5:44:b7:46:5e:6c:ca:58:
-                    c7:80:5b:b5:67:2e:8d:5f:c6:91:50:cc:97:2f:3b:
-                    ab:a6:5a:b5:18:e1:74:95:b9:ed:b4:e6:1c:7a:ab:
-                    5f:4a:14:2e:78:5c:be:90:78:61:09:76:c6:65:1e:
-                    3f:cb
-=======
                     00:b3:2d:d8:67:09:2f:3d:99:40:e3:47:67:2e:26:
                     bd:bd:1f:d0:d4:64:12:18:9c:3e:e1:71:1b:58:82:
                     b1:5b:d5:a7:b3:b2:de:10:e7:48:91:e4:5b:97:89:
@@ -55,7 +30,6 @@
                     82:c8:6b:23:52:d1:c9:67:0f:0e:cf:17:4b:cc:a6:
                     02:e7:8e:8f:2d:75:d6:8a:81:3f:64:7d:f0:f2:48:
                     c2:cb
->>>>>>> 3972d3f6
                 Exponent: 65537 (0x10001)
         X509v3 extensions:
             X509v3 Basic Constraints: 
@@ -63,50 +37,6 @@
             Netscape Comment: 
                 OpenSSL Generated Certificate
             X509v3 Subject Key Identifier: 
-<<<<<<< HEAD
-                65:3E:01:5F:06:CF:CE:02:5B:42:F5:D4:E6:C6:92:A6:F6:CE:5C:BF
-            X509v3 Authority Key Identifier: 
-                53:48:5A:50:4D:78:80:6D:55:79:8A:FE:A9:A3:68:7A:04:9A:F0:87
-    Signature Algorithm: sha256WithRSAEncryption
-    Signature Value:
-        7a:aa:8a:0a:11:54:15:d1:c1:e0:a3:d5:7b:37:26:d3:a1:c8:
-        5f:fe:0a:f6:34:c9:3d:0b:87:af:d7:7b:81:0f:cd:cd:f6:bc:
-        18:b3:4a:1a:32:4d:38:86:30:b5:09:7f:b5:cc:50:be:e1:9b:
-        80:50:41:10:2c:96:19:3c:5a:3f:e1:5d:a8:a1:ba:01:ec:f6:
-        ec:79:3a:22:43:19:f7:12:9d:9d:be:ef:35:10:7a:ab:77:80:
-        ae:75:a9:72:3e:5d:39:99:7c:0e:4b:f5:28:fd:3d:ba:11:1f:
-        dd:15:5b:0b:4f:9d:ae:bd:6a:69:ad:00:61:5d:1c:87:ab:17:
-        03:b3:45:d2:20:97:3c:c2:6f:42:f8:de:53:3d:4b:ce:9d:be:
-        94:0b:19:48:a3:fa:29:39:3b:14:f7:d7:cc:58:29:f9:ce:1c:
-        25:7d:6a:c8:68:50:01:38:e8:b2:c2:89:22:b6:ac:d3:8b:ba:
-        2f:71:5c:33:ac:cb:28:2c:1f:b8:58:9c:aa:73:47:d2:6b:66:
-        9b:a5:2a:06:77:e5:53:63:0b:be:78:33:d7:bd:0e:3a:de:20:
-        25:3d:3b:a3:aa:b1:0d:45:64:6a:70:07:4c:2e:41:64:22:f7:
-        32:9c:08:80:6b:ca:44:53:f6:60:e3:ea:7c:de:87:d1:7e:75:
-        73:47:9d:b2
------BEGIN CERTIFICATE-----
-MIID0zCCArugAwIBAgIBAzANBgkqhkiG9w0BAQsFADBlMQswCQYDVQQGEwJHQjET
-MBEGA1UECAwKRGVyYnlzaGlyZTEaMBgGA1UECgwRTW9zcXVpdHRvIFByb2plY3Qx
-EDAOBgNVBAsMB1Rlc3RpbmcxEzARBgNVBAMMClNpZ25pbmcgQ0EwHhcNMjUwMTE1
-MDU1OTUyWhcNMzAwMTE0MDU1OTUyWjB4MQswCQYDVQQGEwJHQjEYMBYGA1UECAwP
-Tm90dGluZ2hhbXNoaXJlMRMwEQYDVQQHDApOb3R0aW5naGFtMQ8wDQYDVQQKDAZT
-ZXJ2ZXIxEzARBgNVBAsMClByb2R1Y3Rpb24xFDASBgNVBAMMC3Rlc3QgY2xpZW50
-MIIBIjANBgkqhkiG9w0BAQEFAAOCAQ8AMIIBCgKCAQEA171uUYQSULT5nBOLwiuk
-7lxQTx0EZ63oMJim+n1m46mpCLBh+c4+jFLyJGQcnN8/fVYuOu3oSdJhbX9JZFY2
-aGXDMvstiFqUathsJzvG2mJFvp6nKUwOeJsqeZTrxgbz7WDueYE4EIvnySEIuA0y
-iG4wn4LBZk3FrvhfVQoPKjalsYTuKvcRAMCyZB33+QIczdhWRsafF9bz07LyIJg5
-rZv/sZ+os2o+59hRJRVYNqyOpyXL+XkSmAzgY9TYcsmDrOmTMgmV7fdW5US3Rl5s
-yljHgFu1Zy6NX8aRUMyXLzurplq1GOF0lbnttOYceqtfShQueFy+kHhhCXbGZR4/
-ywIDAQABo3sweTAJBgNVHRMEAjAAMCwGCWCGSAGG+EIBDQQfFh1PcGVuU1NMIEdl
-bmVyYXRlZCBDZXJ0aWZpY2F0ZTAdBgNVHQ4EFgQUZT4BXwbPzgJbQvXU5saSpvbO
-XL8wHwYDVR0jBBgwFoAUU0haUE14gG1VeYr+qaNoegSa8IcwDQYJKoZIhvcNAQEL
-BQADggEBAHqqigoRVBXRweCj1Xs3JtOhyF/+CvY0yT0Lh6/Xe4EPzc32vBizShoy
-TTiGMLUJf7XMUL7hm4BQQRAslhk8Wj/hXaihugHs9ux5OiJDGfcSnZ2+7zUQeqt3
-gK51qXI+XTmZfA5L9Sj9PboRH90VWwtPna69ammtAGFdHIerFwOzRdIglzzCb0L4
-3lM9S86dvpQLGUij+ik5OxT318xYKfnOHCV9ashoUAE46LLCiSK2rNOLui9xXDOs
-yygsH7hYnKpzR9JrZpulKgZ35VNjC754M9e9DjreICU9O6OqsQ1FZGpwB0wuQWQi
-9zKcCIBrykRT9mDj6nzeh9F+dXNHnbI=
-=======
                 16:AF:74:3C:9E:6E:D8:2E:B9:DB:B3:15:51:0B:F4:05:32:E3:62:78
             X509v3 Authority Key Identifier: 
                 32:41:09:D3:64:22:D3:E9:E0:07:DA:E3:D5:56:C8:44:61:46:DC:38
@@ -149,5 +79,4 @@
 cKaAP/0H8w8z2ntAfSAdVdsQX1C0KEoj4bxpmdpFuh02sfVnm0FbzU+eVMzkSoxH
 wu9VFgF4bcw9TKbIGGtRbNpj5c7GpsOHZezFNLZVcaGM/w02TokALiyQ5/Q2c8qP
 FkkcZdjrxiv7BgFjGNm1OEHlNLzBYuE=
->>>>>>> 3972d3f6
 -----END CERTIFICATE-----